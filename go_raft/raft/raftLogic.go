--- conflicted
+++ resolved
@@ -476,16 +476,7 @@
 func handleCandidate(opt *options) {
 	var electionTimeoutTimer = (*opt)._state.checkElectionTimeout()
 	select {
-<<<<<<< HEAD
 	// Receive an AppendEntriesRPC
-=======
-	case <-(*opt).connectedChan:
-		(*opt).connected = true
-	// Received message from client: respond with correct leader id
-	case act := <-(*opt).msgChan:
-		act.ChanResponse <- &ActionResponse{false, (*opt)._state.getCurrentLeader()}
-		// Receive an AppendEntriesRPC
->>>>>>> 57ec4a98
 	case appEntrArgs := <-(*opt).appendEntriesArgsChan:
 		// Election timeout is stopped in handleAppendEntries if necessary
 		var response = (*opt)._state.handleAppendEntries(appEntrArgs)
