package raft

import (
	"net"
	"net/http"
	"net/rpc"
	"sync"
	"time"

	log "github.com/sirupsen/logrus"
)

type RequestConnection struct {
	Id          ServerID
	Destination *sync.Map
}

type RaftConnectionResponse struct {
	Id         ServerID
	Connection *rpc.Client
}

type RaftConnection struct {
	Connection *rpc.Client
}

type gameAction struct {
	Msg          GameLog
	ChanResponse chan *ActionResponse
}

type configurationAction struct {
	Msg          ConfigurationLog
	ChanResponse chan *AddRemoveServerResponse
}

type options struct {
	mode   string
	_state state
	// This is used to receive AppendEntriesRPC arguments from other nodes (through the listener)
	appendEntriesArgsChan chan *AppendEntriesArgs
	// This is used to send AppendEntriesRPC responses to the other nodes (through the listener)
	appendEntriesResponseChan chan *AppendEntriesResponse
	// This is used to get responses from remote nodes when sending an AppendEntriesRPC
	myAppendEntriesResponseChan chan *AppendEntriesResponse
	// This is used to receive RequestVoteRPC arguments from the other nodes (through the listener)
	requestVoteArgsChan chan *RequestVoteArgs
	// This is used to send RequestVoteRPC responses to the other nodes (through the listener)
	requestVoteResponseChan chan *RequestVoteResponse
	// This is used to get responses from remote nodes when sending a RequestVoteRPC
	myRequestVoteResponseChan chan *RequestVoteResponse
	// This is used to receive InstallSnapshotRPC arguments from the other nodes (through the listener)
	installSnapshotArgsChan chan *InstallSnapshotArgs
	// This is used to send InstallSnapshotRPC responses to the other nodes (through the listener)
	installSnapshotResponseChan chan *InstallSnapshotResponse
	// This is used to get responses from remote nodes when sending a InstallSnapshotRPC
	myInstallSnapshotResponseChan chan *InstallSnapshotResponse
	// This is used to receive messages from clients RPC
	msgChan  chan gameAction
	confChan chan configurationAction
	// This is used to send messages to the game engine
<<<<<<< HEAD
	actionChan             chan GameLog
	snapshotRequestChan    chan bool
	snapshotResponseChan   chan []byte
	snapshotInstallChan    chan []byte
	stateChan              chan []byte
	connections            *sync.Map
	numberOfNewConnections int
	numberOfOldConnections int
	unvotingConnections    *sync.Map
	connectedChan          chan bool
	connected              bool
	requestConnectionChan  chan RequestConnection
=======
	actionChan            chan GameLog
	snapshotRequestChan   chan bool
	snapshotResponseChan  chan []byte
	snapshotInstallChan   chan []byte
	connections           *sync.Map
	unvotingConnections   *sync.Map
	connectedChan         chan bool
	connected             bool
	requestConnectionChan chan RequestConnection
>>>>>>> 05922aa2
}

// Start function for server logic
func Start(mode string, port string, otherServers []ServerID, actionChan chan GameLog, stateChan chan []byte, connectedChan chan bool, snapshotRequestChan chan bool, snapshotResponseChan chan []byte, installSnapshotChan chan []byte) *sync.Map {
	var newOptions = &options{
		mode,
		newState(port, otherServers, snapshotRequestChan, snapshotResponseChan, installSnapshotChan),
		make(chan *AppendEntriesArgs),
		make(chan *AppendEntriesResponse),
		make(chan *AppendEntriesResponse),
		make(chan *RequestVoteArgs),
		make(chan *RequestVoteResponse),
		make(chan *RequestVoteResponse),
		make(chan *InstallSnapshotArgs),
		make(chan *InstallSnapshotResponse),
		make(chan *InstallSnapshotResponse),
		make(chan gameAction),
		make(chan configurationAction),
		actionChan,
		snapshotRequestChan,
		snapshotResponseChan,
		installSnapshotChan,
		stateChan,
		nil,
		nil,
		connectedChan,
		len(otherServers) == 0,
		make(chan RequestConnection)}
	var raftListener = initRaftListener(newOptions)
	startListeningServer(raftListener, port)
	nodeConnections := ConnectToRaftServers(newOptions, newOptions._state.getID(), otherServers)
	newOptions.connections = nodeConnections
	newOptions.unvotingConnections = &sync.Map{}
	go ConnectionManager(newOptions, newOptions.requestConnectionChan)
	go run(newOptions)
	return nodeConnections
}

func ConnectionManager(opt *options, requestConnectionChan chan RequestConnection) {
	var ungoingConnections = make(map[ServerID]bool)
	responseChan := make(chan ServerID)
	for {
		select {
		case newConnReq := <-requestConnectionChan:
			if connecting, found := ungoingConnections[newConnReq.Id]; found {
				// Check if we are already connecting to this server
				if !connecting {
					if opt != nil {
						log.Trace("Raft - Connection manager, attempt connection to ", newConnReq.Id)
					} else {
						log.Trace("Main - Connection manager, attempt connection to ", newConnReq.Id)
					}
					ungoingConnections[newConnReq.Id] = true
					go EnsureConnectionToServer(opt, newConnReq.Id, newConnReq.Destination, responseChan)
				}
			} else {
				if opt != nil {
					log.Trace("Raft - Connection manager, attempt connection to ", newConnReq.Id)
				} else {
					log.Trace("Main - Connection manager, attempt connection to ", newConnReq.Id)
				}
				ungoingConnections[newConnReq.Id] = true
				go EnsureConnectionToServer(opt, newConnReq.Id, newConnReq.Destination, responseChan)
			}
		case connectedID := <-responseChan:
			ungoingConnections[connectedID] = false
		}
	}
}

func ConnectToRaftServer(opt *options, serverPort ServerID, result chan *RaftConnectionResponse) {
	client, err := rpc.DialHTTP("tcp", "127.0.0.1:"+string(serverPort))
	if err != nil {
		log.Warning("Error connecting to node: "+string(serverPort), " ", err)
		result <- &RaftConnectionResponse{serverPort, nil}
	} else {
		if opt != nil {
			(*opt)._state.addNewServer(serverPort)
			log.Info("Raft - Connected to node: " + string(serverPort))
		} else {
			log.Trace("Main - Connected to node: " + string(serverPort))
		}

		var newConnection = RaftConnectionResponse{serverPort, client}
		result <- &newConnection
	}
}

<<<<<<< HEAD
func ConnectToRaftServers(opt *options, myID ServerID, otherServers []ServerID) (*sync.Map, int) {
	var totConnections = len(otherServers)
	var num = 0
=======
func ConnectToRaftServers(opt *options, myID ServerID, otherServers []ServerID) *sync.Map {
>>>>>>> 05922aa2
	const connectionTimeout time.Duration = 300
	var establishedConnections sync.Map
	responseChan := make(chan ServerID)

<<<<<<< HEAD
	if opt != nil {
		go EnsureConnectionToServer(opt, myID, [2]bool{false, true}, &establishedConnections, responseChan)
		totConnections++
	}
=======
	go EnsureConnectionToServer(opt, myID, &establishedConnections, responseChan)
>>>>>>> 05922aa2
	for i := 0; i < len(otherServers); i++ {
		go EnsureConnectionToServer(opt, otherServers[i], &establishedConnections, responseChan)
	}

	for i := 0; i < totConnections; i++ {
		select {
		case <-responseChan:
		case <-time.After(time.Second * connectionTimeout):
			log.Fatal("Timeout connecting to other nodes")
		}
	}
	return &establishedConnections
}

func CloseConnection(id ServerID, relevantConnections *sync.Map) {
	log.Trace("Close connection with server: ", id)
	if conn, found := (*relevantConnections).LoadAndDelete(id); found {
		var raftConn = conn.(RaftConnection)
		if raftConn.Connection != nil {
			raftConn.Connection.Close()
		}
	}
}

func EnsureConnectionToServer(opt *options, serverPort ServerID, relevantConnections *sync.Map, responseChan chan ServerID) {
	if opt != nil {
		log.Debug("Raft - Ensure connection to server: ", serverPort)
	} else {
		log.Debug("Main - Ensure connection to server: ", serverPort)
	}
	localRespChan := make(chan *RaftConnectionResponse)
	var connected = false
	CloseConnection(serverPort, relevantConnections)
	for !connected {
		go ConnectToRaftServer(opt, serverPort, localRespChan)
		resp := <-localRespChan
		if (*resp).Connection == nil {
			time.Sleep(time.Second * 1)
			if opt != nil {
				log.Trace("Raft - Ensure connection to server, try again: ", serverPort)
			}
		} else {
			var newConnection = RaftConnection{(*resp).Connection}
			relevantConnections.Store((*resp).Id, newConnection)
			connected = true
		}
	}
	responseChan <- serverPort
}

func startListeningServer(raftListener *RaftListener, port string) {
	rpc.Register(raftListener)
	rpc.HandleHTTP()
	listener, err := net.Listen("tcp", "127.0.0.1:"+port)
	if err != nil {
		log.Fatal("listen error:", err)
	}
	go http.Serve(listener, nil)
	log.Info("Raft listener up on port: ", port)
}

func sendRequestVoteRPCs(opt *options, requestVoteArgs *RequestVoteArgs) {
	const electionTimeout time.Duration = 150
	(*(*opt).connections).Range(func(id interface{}, connection interface{}) bool {
		if id.(ServerID) == (*opt)._state.getID() {
			return true
		}
		log.Info("Sending RequestVoteRPC: ", id)
		var requestVoteResponse RequestVoteResponse
		var raftConn = connection.(RaftConnection)
		requestVoteCall := raftConn.Connection.Go("RaftListener.RequestVoteRPC", requestVoteArgs, &requestVoteResponse, nil)
		go func(opt *options, requestVoteCall *rpc.Call, id ServerID) {
			select {
			case <-requestVoteCall.Done:
				if requestVoteResponse.Id == "" {
					log.Debug("RequestVoteRPC: Removing unresponsive connection ", id, " ", requestVoteResponse)
					CloseConnection(id, (*opt).connections)
					if (*opt)._state.serverInConfiguration(id) {
						(*opt).requestConnectionChan <- RequestConnection{id, (*opt).connections}
					}
				} else {
					(*opt).myRequestVoteResponseChan <- &requestVoteResponse
				}
			case <-time.After(time.Millisecond * electionTimeout):
				log.Warning("RequestVoteRPC: Did not receive response from: " + string(id))
			}
		}(opt, requestVoteCall, id.(ServerID))

		return true
	})
}

func addConnection(opt *options, id ServerID) {
	log.Trace("Add connection to server: ", id)
	if _, found := (*opt).connections.Load(id); !found {
		(*opt).requestConnectionChan <- RequestConnection{id, (*opt).connections}
	}
}

func checkNewConfigurations(opt *options, appEntrArgs *AppendEntriesArgs) {
	for _, raftLog := range (*appEntrArgs).Entries {
		if raftLog.Type == Configuration {
			if raftLog.ConfigurationLog.Add {
				addConnection(opt, raftLog.ConfigurationLog.Server)
			} else {
				CloseConnection(raftLog.ConfigurationLog.Server, (*opt).connections)
			}
		}
	}
}

func installSnapshot(opt *options, isa *InstallSnapshotArgs) {
	var installSnapshotResponse = (*opt)._state.handleInstallSnapshotRequest(isa)
	if (*installSnapshotResponse).Success {
		(*opt).snapshotInstallChan <- (*isa).Data
		for id, _ := range (*isa).ServerConfiguration {
			addConnection(opt, id)
		}
	}
	(*opt).installSnapshotResponseChan <- installSnapshotResponse
}

func handleClientMessages(opt *options) {
	for {
		act := <-(*opt).msgChan
		switch (*opt)._state.getState() {
		case Follower:
			act.ChanResponse <- &ActionResponse{false, (*opt)._state.getCurrentLeader(), []byte{}}
		case Candidate:
			act.ChanResponse <- &ActionResponse{false, (*opt)._state.getCurrentLeader(), []byte{}}
		case Leader:
			// Handle player game action (i.e. movement)
			if act.Msg.ActionId > (*opt)._state.getClientLastActionApplied(ServerID(act.Msg.Id)) {
				// In this case the action is new
				var ok = (*opt)._state.addNewGameLog(act.Msg)
				if ok {
					sendAppendEntriesRPCs(opt)
					go handleResponseToMessage(opt, act.Msg.ChanApplied, act.ChanResponse)
				}
			} else {
				// The action has already been applied, respond immediately (cft. Raft paper section 8 p.13)
				// Note: this only prevents actions to be applied twice, i.e. it will work with snapshots
				// because the counter will be updated naturally when new messages arrive
				go handleResponseToMessage(opt, act.Msg.ChanApplied, act.ChanResponse)
				act.Msg.ChanApplied <- true
			}
		}
	}
}

func handleConfigurationMessages(opt *options) {
	for {
		conf := <-(*opt).confChan
		switch (*opt)._state.getState() {
		case Follower:
			log.Trace("Follower: refuse connection: ", conf.Msg.Server, " new leader: ", (*opt)._state.getCurrentLeader())
			conf.ChanResponse <- &AddRemoveServerResponse{false, (*opt)._state.getCurrentLeader()}
		case Candidate:
			log.Trace("Candidate: refuse connection: ", conf.Msg.Server, " new leader: ", (*opt)._state.getCurrentLeader())
			conf.ChanResponse <- &AddRemoveServerResponse{false, (*opt)._state.getCurrentLeader()}
		case Leader:
			log.Trace("Raft - Received configuration message: ", conf.Msg)
			if conf.Msg.Add {
				// Check if this is a reconnection after a node failure
				if _, found := (*opt).connections.LoadAndDelete(conf.Msg.Server); found {
					(*opt)._state.removeServer(ServerID(conf.Msg.Server))
				}
				(*opt).requestConnectionChan <- RequestConnection{conf.Msg.Server, (*opt).unvotingConnections}
				// If it is a connection request store it for when the server will be up to date
				(*opt)._state.addNewUnvotingServer(conf)
			} else {
				// Otherwise immediately add it to the queue
				ok, conf := (*opt)._state.handleConfigurationRPC(conf)
				if ok {
					go handleResponseToConfigurationMessage(opt, conf.Msg.ChanApplied, conf.ChanResponse)
				}
			}
		}
	}
}

func promoteUnvotingConnection(opt *options, id ServerID, conn RaftConnection) {
	connectionAction := (*opt)._state.removeUnvotingServerAction(id)
	ok, conf := (*opt)._state.handleConfigurationRPC(connectionAction)
	if ok {
		go handleResponseToConfigurationMessage(opt, conf.Msg.ChanApplied, conf.ChanResponse)
	}
	(*opt).connections.Store(id, conn)
}

func handleAppendEntriesRPCResponses(opt *options) {
	for {
		appendEntriesResponse := <-(*opt).myAppendEntriesResponseChan
		if (*opt)._state.getState() == Leader {
			// log.Debug("Rec AppendEntriesResponse ", appendEntriesResponse)
			var matchIndex, snapshot = (*opt)._state.handleAppendEntriesResponse(appendEntriesResponse)

			// Check if unvoting member should be promoted to voting
			var _, found = (*opt).unvotingConnections.Load((*appendEntriesResponse).Id)

			if snapshot {
				sendInstallSnapshotRPC(opt, found, (*appendEntriesResponse).Id)
			}
			if found && matchIndex >= (*opt)._state.getCommitIndex() {
				var conn, _ = (*opt).unvotingConnections.LoadAndDelete((*appendEntriesResponse).Id)
				promoteUnvotingConnection(opt, (*appendEntriesResponse).Id, conn.(RaftConnection))
			}
		}
	}
}

func handleInstallSnapshotResponses(opt *options) {
	for {
		installSnapshotResponse := <-(*opt).myInstallSnapshotResponseChan
		if (*opt)._state.getState() == Leader {
			var matchIndex = (*opt)._state.handleInstallSnapshotResponse(installSnapshotResponse)

			// Check if unvoting member should be promoted to voting
			var _, found = (*opt).unvotingConnections.Load((*installSnapshotResponse).Id)

			// Immediately promote to voting if snapshot installed correctly
			if found && matchIndex >= (*opt)._state.getCommitIndex() {
				var conn, _ = (*opt).unvotingConnections.LoadAndDelete((*installSnapshotResponse).Id)
				promoteUnvotingConnection(opt, (*installSnapshotResponse).Id, conn.(RaftConnection))
			}
		}
	}
}

/*
 * A server remains in Follower state as long as it receives valid
 * RPCs from a Leader or Candidate.
 */
func handleFollower(opt *options) {
	var electionTimeoutTimer = (*opt)._state.checkElectionTimeout()
	select {
	// Receive an AppendEntriesRPC
	case appEntrArgs := <-(*opt).appendEntriesArgsChan:
		(*opt)._state.stopElectionTimeout()
		var response = (*opt)._state.handleAppendEntries(appEntrArgs)
		(*opt).appendEntriesResponseChan <- response
		if (*response).Success {
			checkNewConfigurations(opt, appEntrArgs)
		}
		// Receive a RequestVoteRPC
	case reqVoteArgs := <-(*opt).requestVoteArgsChan:
		(*opt)._state.stopElectionTimeout()
		(*opt).requestVoteResponseChan <- (*opt)._state.handleRequestToVote(reqVoteArgs)
	// Receive a InstallSnapshotRPC
	case installSnapshotArgs := <-(*opt).installSnapshotArgsChan:
		installSnapshot(opt, installSnapshotArgs)
	case <-(*opt).connectedChan:
		(*opt).connected = true
	case <-(*electionTimeoutTimer).C:
		// Only start new elections if fully connected to the raft network
		(*opt)._state.stopElectionTimeout()
		if (*opt).mode == "Node" || (*opt).connected {
			(*opt)._state.startElection()
			// Issue requestvoterpc in parallel to other servers
			if (*opt)._state.countConnections() > 1 {
				var requestVoteArgs = (*opt)._state.prepareRequestVoteRPC()
				sendRequestVoteRPCs(opt, requestVoteArgs)
			} else {
				(*opt)._state.winElection()
			}
		}
	// Do nothing, just flush the channel
	case <-(*opt).myRequestVoteResponseChan:
	}
}

func handleCandidate(opt *options) {
	var electionTimeoutTimer = (*opt)._state.checkElectionTimeout()
	select {
	// Receive an AppendEntriesRPC
	case appEntrArgs := <-(*opt).appendEntriesArgsChan:
		// Election timeout is stopped in handleAppendEntries if necessary
		var response = (*opt)._state.handleAppendEntries(appEntrArgs)
		(*opt).appendEntriesResponseChan <- response
		if (*response).Success {
			checkNewConfigurations(opt, appEntrArgs)
		}
	// Receive a RequestVoteRPC
	case reqVoteArgs := <-(*opt).requestVoteArgsChan:
		// If another candidate asks for a vote the logic doesn't change
		(*opt).requestVoteResponseChan <- (*opt)._state.handleRequestToVote(reqVoteArgs)
		// Receive a InstallSnapshotRPC
	case installSnapshotArgs := <-(*opt).installSnapshotArgsChan:
		installSnapshot(opt, installSnapshotArgs)
	// Receive a response to an issued RequestVoteRPC
	case reqVoteResponse := <-(*opt).myRequestVoteResponseChan:
		// log.Trace("Received RequestVoteRPC response from: ", (*reqVoteResponse).Id)
		if becomeLeader := (*opt)._state.updateElection(reqVoteResponse); becomeLeader {
			sendAppendEntriesRPCs(opt)
		}
	case <-(*electionTimeoutTimer).C:
		(*opt)._state.stopElectionTimeout()
		// Too much time has passed with no leader or response, start anew
		(*opt)._state.startElection()
		// Issue requestvoterpc in parallel to other servers
		var requestVoteArgs = (*opt)._state.prepareRequestVoteRPC()
		sendRequestVoteRPCs(opt, requestVoteArgs)
	}
}

func appendEntriesRPCAction(opt *options, appendEntriesArgs *AppendEntriesArgs, appendEntriesTimeout time.Duration, id interface{}, connection interface{}, unvoting bool) bool {
	if len((*appendEntriesArgs).Entries) > 0 {
		log.Info("Sending AppendEntriesRPC: ", id, " ", (*appendEntriesArgs).Entries[0].Idx, " ", (*appendEntriesArgs).Entries[len((*appendEntriesArgs).Entries)-1].Idx)
	}
	var appendEntriesResponse AppendEntriesResponse
	var raftConn = connection.(RaftConnection)
	appendEntriesCall := raftConn.Connection.Go("RaftListener.AppendEntriesRPC", appendEntriesArgs, &appendEntriesResponse, nil)
	go func(opt *options, appendEntriesCall *rpc.Call, id ServerID) {
		select {
		case <-appendEntriesCall.Done:
			if appendEntriesResponse.Id == "" {
				log.Debug("AppendEntriesRPC: Removing unresponsive connection ", id, " - ", appendEntriesResponse)
				if unvoting {
					CloseConnection(id, (*opt).unvotingConnections)
					(*opt).requestConnectionChan <- RequestConnection{id, (*opt).unvotingConnections}
				} else {
					CloseConnection(id, (*opt).connections)
					if (*opt)._state.serverInConfiguration(id) {
						(*opt).requestConnectionChan <- RequestConnection{id, (*opt).connections}
					}
				}
			} else {
				(*opt).myAppendEntriesResponseChan <- &appendEntriesResponse
			}
		case <-time.After(time.Millisecond * appendEntriesTimeout):
			log.Warning("AppendEntriesRPC: Did not receive response from: " + string(id))
		}
	}(opt, appendEntriesCall, id.(ServerID))

	return true
}

func sendAppendEntriesRPCs(opt *options) {
	const appendEntriesTimeout time.Duration = 200
	// AppendEntriesRPCs are sent to both voting and unvoting connections
	(*(*opt).connections).Range(func(id interface{}, connection interface{}) bool {
		if id.(ServerID) == (*opt)._state.getID() {
			return true
		}
		var args = (*opt)._state.getAppendEntriesArgs(id.(ServerID))
		if args == nil {
			sendInstallSnapshotRPC(opt, false, id.(ServerID))
			return true
		}
		return appendEntriesRPCAction(opt, args, appendEntriesTimeout, id, connection, false)
	})
	(*(*opt).unvotingConnections).Range(func(id interface{}, connection interface{}) bool {
		if id.(ServerID) == (*opt)._state.getID() {
			return true
		}
		var args = (*opt)._state.getAppendEntriesArgs(id.(ServerID))
		if args == nil {
			sendInstallSnapshotRPC(opt, true, id.(ServerID))
			return true
		}
		return appendEntriesRPCAction(opt, args, appendEntriesTimeout, id, connection, true)
	})
}

func sendInstallSnapshotRPC(opt *options, unvoting bool, id ServerID) {
	const installSnapshotTimeout time.Duration = 200
	var installSnapshotResponse InstallSnapshotResponse
	var installSnapshotArgs = (*opt)._state.prepareInstallSnapshotRPC()
	log.Info("Sending InstallSnapshotRPC: ", id, " ", (*installSnapshotArgs).LastIncludedIndex)
	var connection interface{}
	var found = false
	if unvoting {
		connection, found = (*opt).unvotingConnections.Load(id)
	} else {
		connection, found = (*opt).connections.Load(id)
	}
	if found {
		var raftConn = connection.(RaftConnection)
		installSnapshotCall := raftConn.Connection.Go("RaftListener.InstallSnapshotRPC", installSnapshotArgs, &installSnapshotResponse, nil)
		go func(opt *options, installSnapshotCall *rpc.Call, id ServerID) {
			select {
			case <-installSnapshotCall.Done:
				if installSnapshotResponse.Id == "" {
					log.Debug("InstallSnapshotRPC: Removing unresponsive connection ", id, " ", installSnapshotResponse)
					if unvoting {
						CloseConnection(id, (*opt).unvotingConnections)
						(*opt).requestConnectionChan <- RequestConnection{id, (*opt).unvotingConnections}
					} else {
						CloseConnection(id, (*opt).connections)
						if (*opt)._state.serverInConfiguration(id) {
							(*opt).requestConnectionChan <- RequestConnection{id, (*opt).connections}
						}
					}
				} else {
					(*opt).myInstallSnapshotResponseChan <- &installSnapshotResponse
				}
			case <-time.After(time.Millisecond * installSnapshotTimeout):
				log.Warning("InstallSnapshotRPC: Did not receive response from: " + string(id))
			}
		}(opt, installSnapshotCall, id)
	}
}

func handleResponseToMessage(opt *options, chanApplied chan bool, chanResponse chan *ActionResponse) {
	const handleResponseTimeout = 500
	select {
	case <-chanApplied:
		chanResponse <- &ActionResponse{true, (*opt)._state.getCurrentLeader(), []byte{}}
	case <-time.After(time.Millisecond * handleResponseTimeout):
		log.Warning("Timeout waiting for action to be applied")
	}
}

func handleResponseToConfigurationMessage(opt *options, chanApplied chan bool, chanResponse chan *AddRemoveServerResponse) {
	const handleResponseTimeout = 500
	select {
	case <-chanApplied:
		chanResponse <- &AddRemoveServerResponse{true, (*opt)._state.getCurrentLeader()}
	case <-time.After(time.Millisecond * handleResponseTimeout):
		log.Warning("Timeout waiting for configuration to be applied")
	}
}

func handleLeader(opt *options) {
	const hearthbeatTimeout time.Duration = 20
	select {
	case <-(*opt).connectedChan:
		(*opt).connected = true
	// Receive an AppendEntriesRPC
	case appEntrArgs := <-(*opt).appendEntriesArgsChan:
		var response = (*opt)._state.handleAppendEntries(appEntrArgs)
		(*opt).appendEntriesResponseChan <- response
		if (*response).Success {
			checkNewConfigurations(opt, appEntrArgs)
		}
	// Receive a RequestVoteRPC
	case reqVoteArgs := <-(*opt).requestVoteArgsChan:
		(*opt).requestVoteResponseChan <- (*opt)._state.handleRequestToVote(reqVoteArgs)
	// Receive a response to a (previously) issued RequestVoteRPC
	// Do nothing, just flush the channel
	case <-(*opt).myRequestVoteResponseChan:
	case <-time.After(time.Millisecond * hearthbeatTimeout):
		sendAppendEntriesRPCs(opt)
	}
	// Check if leader should store new commits
	(*opt)._state.checkCommits()
}

func applyLog(opt *options, raftLog RaftLog) {
	log.Info("Raft apply log: ", raftLog.Idx, " ", raftLogToString(raftLog))
	// TODO remove player from game if disconnected
	if raftLog.Type == Game {
		(*opt).actionChan <- raftLog.Log
		(*opt)._state.updateClientLastActionApplied(ServerID(raftLog.Log.Id), raftLog.Log.ActionId)
	}
	if (*opt)._state.getState() == Leader {
		if raftLog.Type == Game && raftLog.Log.ChanApplied != nil {
			// What if we received these logs as followers i.e. in append entries RPC and THEN we became leader?
			raftLog.Log.ChanApplied <- true
		} else if raftLog.Type == Configuration {
			if raftLog.ConfigurationLog.ChanApplied != nil {
				raftLog.ConfigurationLog.ChanApplied <- true
			}
			(*opt)._state.unlockNextConfiguration()
			if !raftLog.ConfigurationLog.Add {
				CloseConnection(raftLog.ConfigurationLog.Server, (*opt).connections)
			}
		}
	}
}

func checkLogsToApply(opt *options) {
	var idxToExec = (*opt)._state.updateLastApplied()
	for idxToExec >= 0 {
		applyLog(opt, (*opt)._state.getLog(idxToExec))
		idxToExec = (*opt)._state.updateLastApplied()
	}
}

func checkConfigurationsToStart(opt *options) {
	ok, conf := (*opt)._state.handleNextConfigurationChange()
	if ok {
		go handleResponseToConfigurationMessage(opt, conf.Msg.ChanApplied, conf.ChanResponse)
	}
}

func run(opt *options) {
	go handleClientMessages(opt)
	go handleAppendEntriesRPCResponses(opt)
	go handleInstallSnapshotResponses(opt)
	go handleConfigurationMessages(opt)
	for {
		// First check if there are logs to apply to the state machine
		checkLogsToApply(opt)
		checkConfigurationsToStart(opt)
		switch (*opt)._state.getState() {
		case Follower:
			handleFollower(opt)
		case Candidate:
			handleCandidate(opt)
		case Leader:
			handleLeader(opt)
		}
	}

}<|MERGE_RESOLUTION|>--- conflicted
+++ resolved
@@ -59,30 +59,16 @@
 	msgChan  chan gameAction
 	confChan chan configurationAction
 	// This is used to send messages to the game engine
-<<<<<<< HEAD
-	actionChan             chan GameLog
-	snapshotRequestChan    chan bool
-	snapshotResponseChan   chan []byte
-	snapshotInstallChan    chan []byte
-	stateChan              chan []byte
-	connections            *sync.Map
-	numberOfNewConnections int
-	numberOfOldConnections int
-	unvotingConnections    *sync.Map
-	connectedChan          chan bool
-	connected              bool
-	requestConnectionChan  chan RequestConnection
-=======
 	actionChan            chan GameLog
 	snapshotRequestChan   chan bool
 	snapshotResponseChan  chan []byte
 	snapshotInstallChan   chan []byte
+	stateChan             chan []byte
 	connections           *sync.Map
 	unvotingConnections   *sync.Map
 	connectedChan         chan bool
 	connected             bool
 	requestConnectionChan chan RequestConnection
->>>>>>> 05922aa2
 }
 
 // Start function for server logic
@@ -171,30 +157,20 @@
 	}
 }
 
-<<<<<<< HEAD
-func ConnectToRaftServers(opt *options, myID ServerID, otherServers []ServerID) (*sync.Map, int) {
-	var totConnections = len(otherServers)
-	var num = 0
-=======
 func ConnectToRaftServers(opt *options, myID ServerID, otherServers []ServerID) *sync.Map {
->>>>>>> 05922aa2
 	const connectionTimeout time.Duration = 300
 	var establishedConnections sync.Map
 	responseChan := make(chan ServerID)
-
-<<<<<<< HEAD
+	var totServers = len(otherServers)
 	if opt != nil {
-		go EnsureConnectionToServer(opt, myID, [2]bool{false, true}, &establishedConnections, responseChan)
-		totConnections++
-	}
-=======
-	go EnsureConnectionToServer(opt, myID, &establishedConnections, responseChan)
->>>>>>> 05922aa2
+		go EnsureConnectionToServer(opt, myID, &establishedConnections, responseChan)
+		totServers++
+	}
 	for i := 0; i < len(otherServers); i++ {
 		go EnsureConnectionToServer(opt, otherServers[i], &establishedConnections, responseChan)
 	}
 
-	for i := 0; i < totConnections; i++ {
+	for i := 0; i < totServers; i++ {
 		select {
 		case <-responseChan:
 		case <-time.After(time.Second * connectionTimeout):
