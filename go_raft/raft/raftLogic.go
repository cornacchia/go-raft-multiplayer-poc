--- conflicted
+++ resolved
@@ -61,7 +61,6 @@
 	msgChan  chan gameAction
 	confChan chan configurationAction
 	// This is used to send messages to the game engine
-<<<<<<< HEAD
 	actionChan               chan GameLog
 	updateLeaderArgsChan     chan *UpdateLeaderArgs
 	updateLeaderResponseChan chan *UpdateLeaderResponse
@@ -69,35 +68,18 @@
 	snapshotResponseChan     chan []byte
 	snapshotInstallChan      chan []byte
 	connections              *sync.Map
-	numberOfNewConnections   int
-	numberOfOldConnections   int
 	unvotingConnections      *sync.Map
 	connectedChan            chan bool
 	connected                bool
 	requestConnectionChan    chan RequestConnection
 	clientKeys               map[string]*rsa.PublicKey
-=======
-	actionChan            chan GameLog
-	snapshotRequestChan   chan bool
-	snapshotResponseChan  chan []byte
-	snapshotInstallChan   chan []byte
-	connections           *sync.Map
-	unvotingConnections   *sync.Map
-	connectedChan         chan bool
-	connected             bool
-	requestConnectionChan chan RequestConnection
->>>>>>> 05922aa2
 }
 
 // Start function for server logic
 func Start(mode string, port string, otherServers []ServerID, actionChan chan GameLog, connectedChan chan bool, snapshotRequestChan chan bool, snapshotResponseChan chan []byte, installSnapshotChan chan []byte, nodeKeys map[ServerID]*rsa.PublicKey, clientKeys map[string]*rsa.PublicKey, privateKey *rsa.PrivateKey) *sync.Map {
 	var newOptions = &options{
 		mode,
-<<<<<<< HEAD
-		newState(port, otherServers, snapshotRequestChan, snapshotResponseChan, nodeKeys, clientKeys, privateKey),
-=======
-		newState(port, otherServers, snapshotRequestChan, snapshotResponseChan, installSnapshotChan),
->>>>>>> 05922aa2
+		newState(port, otherServers, snapshotRequestChan, snapshotResponseChan, installSnapshotChan, nodeKeys, clientKeys, privateKey),
 		make(chan *AppendEntriesArgs),
 		make(chan *AppendEntriesResponse),
 		make(chan *AppendEntriesResponse),
@@ -420,10 +402,9 @@
 func handleOtherAppendEntriesResponse(opt *options) {
 	for {
 		appendEntriesResponse := <-(*opt).otherAppendEntriesResponseChan
-		var connection, found = (*(*opt).connections).Load((*appendEntriesResponse).Id)
+		var _, found = (*(*opt).connections).Load((*appendEntriesResponse).Id)
 		if found {
-			var conn = connection.(RaftConnection)
-			(*opt)._state.updateAppendEntriesResponseSituation(appendEntriesResponse, conn.Old, conn.New)
+			(*opt)._state.updateAppendEntriesResponseSituation(appendEntriesResponse)
 		}
 	}
 }
@@ -476,29 +457,18 @@
 	case <-(*electionTimeoutTimer).C:
 		// Only start new elections if fully connected to the raft network
 		(*opt)._state.stopElectionTimeout()
-<<<<<<< HEAD
 		if (*opt)._state.hasVoted() {
 			(*opt)._state.sendPendingVotes()
 		} else {
 			if (*opt).mode == "Node" || (*opt).connected {
 				(*opt)._state.startElection()
 				// Issue requestvoterpc in parallel to other servers
-				if countConnections(opt) > 1 {
+				if (*opt)._state.countConnections() > 1 {
 					var requestVoteArgs = (*opt)._state.prepareRequestVoteRPC()
 					sendRequestVoteRPCs(opt, requestVoteArgs)
 				} else {
 					(*opt)._state.winElection()
 				}
-=======
-		if (*opt).mode == "Node" || (*opt).connected {
-			(*opt)._state.startElection()
-			// Issue requestvoterpc in parallel to other servers
-			if (*opt)._state.countConnections() > 1 {
-				var requestVoteArgs = (*opt)._state.prepareRequestVoteRPC()
-				sendRequestVoteRPCs(opt, requestVoteArgs)
-			} else {
-				(*opt)._state.winElection()
->>>>>>> 05922aa2
 			}
 		}
 
@@ -781,12 +751,9 @@
 	go handleClientMessages(opt)
 	go handleAppendEntriesRPCResponses(opt)
 	go handleInstallSnapshotResponses(opt)
-<<<<<<< HEAD
 	go handleOtherAppendEntriesResponse(opt)
 	go handleUpdateLeaderMessages(opt)
-=======
 	go handleConfigurationMessages(opt)
->>>>>>> 05922aa2
 	for {
 		// First check if there are logs to apply to the state machine
 		(*opt)._state.updateCommitIndex()
