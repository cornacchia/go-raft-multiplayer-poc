package raft

import (
	"crypto"
	"crypto/rsa"
	"crypto/sha256"
	"fmt"
	"math/rand"
	"sync"
	"time"

	log "github.com/sirupsen/logrus"
)

const maxElectionTimeout = 300
const minElectionTimeout = 150
const logArrayCapacity = 1024

// InstanceState represents the possible state that a raft instance server can be in
type instanceState = int
type LogType = int

const (
	// Follower instances only receive updates from the Leader
	Follower instanceState = 0
	// Candidate instances are expecting to become Leaders
	Candidate instanceState = 1
	// Leader instances handle the replication of logs
	Leader instanceState = 2
)

const (
	Game          LogType = 0
	Configuration LogType = 1
	Noop          LogType = 2
)

type ConfigurationLog struct {
	Id          ServerID
	ConnMap     map[ServerID][2]bool
	OldCount    int
	NewCount    int
	ChanApplied chan bool
}

type GameLog struct {
	Id          string
	ActionId    int64
	Type        string
	Action      []byte
	ChanApplied chan bool
}

// RaftLog are logs exchanged by the server instances and applied to the game engine (i.e. the state machine)
type RaftLog struct {
	Idx              int
	Term             int
	Type             LogType
	Log              GameLog
	ConfigurationLog ConfigurationLog
}

type snapshot struct {
	serverConfiguration map[ServerID][2]bool
	oldServerCount      int
	newServerCount      int
	gameState           []byte
	lastIncludedIndex   int
	lastIncludedTerm    int
	hash                [32]byte
}

type clientStateStruct struct {
	lastActionApplied int64
}

// ServerID is the identification code for a raft server
type ServerID string

// StateImpl are structures containing the state for all servers
type stateImpl struct {
	// TODO maybe we could aggregate all the server map into a map[ServerID]struct{...}
	id                        ServerID
	electionTimeoutStarted    bool
	electionTimer             *time.Timer
	currentElectionVotesNew   int
	currentElectionVotesOld   int
	lastSentLogIndex          map[ServerID]int
	currentLeader             ServerID
	currentTerm               int
	currentIgnoreTerm         int
	acceptAppendEntries       bool
	votedFor                  ServerID
	logs                      [logArrayCapacity]RaftLog
	logHashes                 [logArrayCapacity][32]byte
	nextLogArrayIdx           int
	lastSnapshot              *snapshot
	currentState              instanceState
	commitIndex               int
	lastApplied               int
	nextIndex                 map[ServerID]int
	matchIndex                map[ServerID]int
	serverConfiguration       map[ServerID][2]bool
	clientState               map[ServerID]clientStateStruct
	newServerCount            int
	oldServerCount            int
	newServerResponseChan     map[ServerID]chan bool
	lock                      *sync.Mutex
	snapshotRequestChan       chan bool
	snapshotResponseChan      chan []byte
	nodeKeys                  map[ServerID]*rsa.PublicKey
	clientKeys                map[string]*rsa.PublicKey
	privateKey                *rsa.PrivateKey
	bannedServers             []ServerID
	currentVotesNew           map[ServerID]RequestVoteResponse
	currentVotesOld           map[ServerID]RequestVoteResponse
	appendEntriesSituationOld map[ServerID]int
	appendEntriesSituationNew map[ServerID]int
	votedForTerm              int
	votedForChan              chan *RequestVoteResponse
}

func raftLogToString(log RaftLog) string {
	if log.Type == Game {
		return fmt.Sprint(log.Log.Id, " ", log.Log.ActionId, " ", log.Log.Type, " ", log.Log.Action)
	}
	return fmt.Sprint(log.ConfigurationLog.Id, " ", log.ConfigurationLog.ConnMap, " ", log.ConfigurationLog.OldCount, " ", log.ConfigurationLog.NewCount)
}

func newGameRaftLog(idx int, term int, log GameLog) RaftLog {
	var emptyCfgLog = ConfigurationLog{"", nil, 0, 0, nil}
	return RaftLog{idx, term, Game, log, emptyCfgLog}
}

func newConfigurationRaftLog(idx int, term int, cfgLog ConfigurationLog) RaftLog {
	var emptyLog = GameLog{"", -1, "", []byte{}, nil}
	return RaftLog{idx, term, Configuration, emptyLog, cfgLog}
}

func newNoopRaftLog(idx int, term int) RaftLog {
	var emptyCfgLog = ConfigurationLog{"", nil, 0, 0, nil}
	var emptyLog = GameLog{"", -1, "", []byte{}, nil}
	return RaftLog{idx, term, Noop, emptyLog, emptyCfgLog}
}

// NewState returns an empty state, only used once at the beginning
func newState(id string, otherStates []ServerID, snapshotRequestChan chan bool, snapshotResponseChan chan []byte, nodeKeys map[ServerID]*rsa.PublicKey, clientKeys map[string]*rsa.PublicKey, privateKey *rsa.PrivateKey) *stateImpl {
	var lastSentLogIndex = make(map[ServerID]int)
	var nextIndex = make(map[ServerID]int)
	var matchIndex = make(map[ServerID]int)
	var serverConfiguration = make(map[ServerID][2]bool)
	var clientState = make(map[ServerID]clientStateStruct)
	var newServerResponseChan = make(map[ServerID]chan bool)
	var lock = &sync.Mutex{}
	var state = stateImpl{
		ServerID(id),
		false,
		nil,
		0,
		0,
		lastSentLogIndex,
		"",
		0,
		-1,
		false,
		"",
		[logArrayCapacity]RaftLog{},
		[logArrayCapacity][32]byte{},
		0,
		nil,
		Follower,
		-1,
		-1,
		nextIndex,
		matchIndex,
		serverConfiguration,
		clientState,
		0,
		0,
		newServerResponseChan,
		lock,
		snapshotRequestChan,
		snapshotResponseChan,
		nodeKeys,
		clientKeys,
		privateKey,
		[]ServerID{},
		make(map[ServerID]RequestVoteResponse),
		make(map[ServerID]RequestVoteResponse),
		make(map[ServerID]int),
		make(map[ServerID]int),
		-1,
		nil}
	return &state
}

// State interface for raft server instances
type state interface {
	startElection()
	prepareRequestVoteRPC() *RequestVoteArgs
	getState() instanceState
	checkElectionTimeout() *time.Timer
	stopElectionTimeout()
	handleRequestToVote(requestVoteArgsWrapper) *RequestVoteResponse
	getElectionTimer() *time.Timer
	updateElection(*RequestVoteResponse, bool, bool) bool
	winElection()
	getAppendEntriesArgs(ServerID) *AppendEntriesArgs
	handleAppendEntriesResponse(*AppendEntriesResponse) (int, bool)
	addNewGameLog(GameLog) bool
	addNewConfigurationLog(ConfigurationLog) bool
	handleAppendEntries(*AppendEntriesArgs) (*AppendEntriesResponse, bool)
	updateLastApplied() int
	getLog(int) RaftLog
	checkCommits()
	getCurrentLeader() ServerID
	getID() ServerID
	getCommitIndex() int
	addNewServer(ServerID)
	removeServer(ServerID)
	updateServerConfiguration(ServerID, [2]bool)
	updateNewServerResponseChans(ServerID, chan bool)
	removeNewServerResponseChan(ServerID)
	getNewServerResponseChan(ServerID) chan bool
	prepareInstallSnapshotRPC() *InstallSnapshotArgs
	handleInstallSnapshotResponse(*InstallSnapshotResponse) int
	handleInstallSnapshotRequest(*InstallSnapshotArgs) *InstallSnapshotResponse
	updateClientLastActionApplied(ServerID, int64)
	getClientLastActionApplied(ServerID) int64
	isBanned(ServerID) bool
	updateAppendEntriesResponseSituation(*AppendEntriesResponse, bool, bool)
	updateCommitIndex()
	ignoreHeartbeatsForThisTerm()
	shouldIgnoreHeartbeats() bool
	hasVoted() bool
	sendPendingVotes()
	clearPendingVotes()
}

func (_state *stateImpl) isBanned(sid ServerID) bool {
	for _, id := range _state.bannedServers {
		if id == sid {
			return true
		}
	}
	return false
}

func (_state *stateImpl) banServer(sid ServerID) {
	log.Info("Ban server: ", sid)
	_state.bannedServers = append(_state.bannedServers, sid)
}

/* To start a new election a server:
 * 1. Increment its current term
 * 2. Changes its current state to Candidate
 * 3. Votes for itself
 */
func (_state *stateImpl) startElection() {
	_state.currentTerm++
	log.Info("Become Candidate: ", _state.currentTerm)
	_state.currentState = Candidate
	_state.votedFor = _state.id
	// TODO verify that this is correct
	_state.currentElectionVotesNew = 1
	_state.currentElectionVotesOld = 1
	_state.currentVotesNew = make(map[ServerID]RequestVoteResponse)
	_state.currentVotesOld = make(map[ServerID]RequestVoteResponse)
}

func (_state *stateImpl) prepareRequestVoteRPC() *RequestVoteArgs {
	var lastLogIdx, lastLogTerm = _state.getLastLogIdxTerm()
	var rva = RequestVoteArgs{_state.currentTerm, _state.id, lastLogIdx, lastLogTerm, []byte{}}
	rva.Signature = getRequestVoteArgsSignature(_state.privateKey, &rva)
	return &rva
}

func (_state *stateImpl) getState() instanceState {
	return _state.currentState
}

// Only start a new election timeout if its not already running
func (_state *stateImpl) checkElectionTimeout() *time.Timer {
	if !_state.electionTimeoutStarted {
		// The election timeout is randomized to prevent split votes
		var electionTimeout = time.Duration(time.Millisecond * time.Duration(rand.Intn(maxElectionTimeout-minElectionTimeout)+minElectionTimeout))
		_state.electionTimeoutStarted = true
		_state.electionTimer = time.NewTimer(electionTimeout)
	}
	return _state.electionTimer
}

func (_state *stateImpl) stopElectionTimeout() {
	// Ensure the election timer is actually stopped and the channel empty
	if !_state.electionTimer.Stop() {
		select {
		case <-_state.electionTimer.C:
		default:
		}
	}
	_state.electionTimeoutStarted = false
}

// TODO increase term if higher
func (_state *stateImpl) handleRequestToVote(wrap requestVoteArgsWrapper) *RequestVoteResponse {
	var rva = wrap.args
	var hashed = getRequestVoteArgsBytes(rva)
	err := rsa.VerifyPKCS1v15((_state.nodeKeys[(*rva).CandidateID]), crypto.SHA256, hashed[:], (*rva).Signature)
	if err != nil || _state.currentState == Leader || _state.votedFor != "" {
		var rvr = RequestVoteResponse{_state.id, _state.currentTerm, false, []byte{}}
		rvr.Signature = getRequestVoteResponseSignature(_state.privateKey, &rvr)
		return &rvr
	}
	var lastLogIdx, lastLogTerm = _state.getLastLogIdxTerm()
	if _state.currentTerm > (*rva).Term {
		var rvr = RequestVoteResponse{_state.id, _state.currentTerm, false, []byte{}}
		rvr.Signature = getRequestVoteResponseSignature(_state.privateKey, &rvr)
		return &rvr
	} else if (*rva).Term > _state.currentTerm && (*rva).LastLogTerm >= lastLogTerm && (*rva).LastLogIndex >= lastLogIdx {
		log.Trace("Cast lazy vote for: ", (*rva).CandidateID)
		_state.votedFor = (*rva).CandidateID
		_state.votedForTerm = (*rva).Term
		_state.votedForChan = wrap.respChan
		return nil
	}

	var rvr = RequestVoteResponse{_state.id, _state.currentTerm, false, []byte{}}
	rvr.Signature = getRequestVoteResponseSignature(_state.privateKey, &rvr)
	return &rvr
}

func (_state *stateImpl) getElectionTimer() *time.Timer {
	return _state.electionTimer
}

func (_state *stateImpl) updateElection(resp *RequestVoteResponse, old bool, new bool) bool {
	_state.lock.Lock()
	var hashed = getRequestVoteResponseBytes(resp)
	err := rsa.VerifyPKCS1v15((_state.nodeKeys[(*resp).Id]), crypto.SHA256, hashed[:], (*resp).Signature)
	if err != nil {
		_state.lock.Unlock()
		return false
	}
	log.Trace("Received RequestVoteRPC response: ", resp.Id, " ", resp.Term, " ", resp.VoteGranted)
	// If the node's current state is stale immediately revert to Follower state
	if (*resp).Term > (_state.currentTerm) {
		_state.stopElectionTimeout()
		_state.currentElectionVotesNew = 0
		_state.currentElectionVotesOld = 0
		_state.currentTerm = (*resp).Term
		log.Info("Become Follower")
		_state.acceptAppendEntries = false
		_state.currentState = Follower
		_state.lock.Unlock()
		return false
		// Only accept votes for the current term
	} else if (*resp).Term <= (_state.currentTerm) && (*resp).VoteGranted == true {
		if old {
			_state.currentVotesOld[(*resp).Id] = *resp
			_state.currentElectionVotesOld++
		}
		if new {
			_state.currentVotesNew[(*resp).Id] = *resp
			_state.currentElectionVotesNew++
		}

		if _state.checkMajority(_state.currentElectionVotesNew, _state.currentElectionVotesOld) {
			_state.lock.Unlock()
			_state.winElection()
			return true
		}
	}
	_state.lock.Unlock()
	return false
}

func (_state *stateImpl) winElection() {
	_state.lock.Lock()
	log.Info("Become Leader: ", _state.currentTerm)
	var lastLogIdx, _ = _state.getLastLogIdxTerm()
	_state.currentElectionVotesOld = 0
	_state.currentElectionVotesNew = 0
	_state.currentState = Leader
	_state.currentLeader = _state.id
	for id := range _state.nextIndex {
		_state.nextIndex[id] = lastLogIdx + 1
	}
	_state.matchIndex[_state.id] = -1
	_state.lastSentLogIndex[_state.id] = -1
	_state.addNewNoopLog()
	_state.lock.Unlock()
}

func (_state *stateImpl) prepareAppendEntriesArgs(lastLogIdx int, lastLogTerm int, lastLogHash [32]byte, logsToSend []RaftLog) *AppendEntriesArgs {
	var aea = AppendEntriesArgs{
		_state.currentTerm,
		_state.id,
		lastLogIdx,
		lastLogTerm,
		lastLogHash,
		logsToSend,
		_state.commitIndex,
		_state.currentVotesNew,
		_state.currentVotesOld,
		[]byte{}}
	aea.Signature = getAppendEntriesArgsSignature(_state.privateKey, &aea)
	return &aea
}

func (_state *stateImpl) getLastLogIdxTerm() (int, int) {
	if _state.nextLogArrayIdx > 0 {
		var lastLog = _state.logs[_state.nextLogArrayIdx-1]
		return lastLog.Idx, lastLog.Term
	} else if _state.lastSnapshot != nil {
		return _state.lastSnapshot.lastIncludedIndex, _state.lastSnapshot.lastIncludedTerm
	} else {
		return -1, -1
	}
}

func (_state *stateImpl) findArrayIndexByLogIndex(idx int) (bool, int) {
	var found = false
	var result = -1
	for i := _state.nextLogArrayIdx - 1; i >= 0 && !found; i-- {
		if _state.logs[i].Idx == idx {
			found = true
			result = i
		}
	}

	return found, result
}

func (_state *stateImpl) findArrayIndexByHash(hash [32]byte) (bool, int) {
	var found = false
	var result = -1
	for i := _state.nextLogArrayIdx - 1; i >= 0 && !found; i-- {
		if _state.logHashes[i] == hash {
			found = true
			result = i
		}
	}

	return found, result
}

func (_state *stateImpl) getLogHashFromIdx(idx int) (bool, [32]byte) {
	var found, arrIdx = _state.findArrayIndexByLogIndex(idx)
	if !found && _state.lastSnapshot != nil {
		return true, _state.lastSnapshot.hash
	} else if found {
		return true, _state.logHashes[arrIdx]
	}
	return false, [32]byte{}
}

func (_state *stateImpl) getAppendEntriesArgs(id ServerID) *AppendEntriesArgs {
	_state.lock.Lock()
	var myLastLogIdx, myLastLogTerm = _state.getLastLogIdxTerm()
	// Check if the next log for this server is in the log array or in a snapshot
	var serverNextIdx = _state.nextIndex[id]
	var found, arrayLogIdx = _state.findArrayIndexByLogIndex(serverNextIdx)
	if !found && serverNextIdx <= myLastLogIdx {
		// The log is in a snapshot
		_state.lock.Unlock()
		return nil
	}
	var logsToSend = []RaftLog{}
	if arrayLogIdx >= 0 && arrayLogIdx < _state.nextLogArrayIdx {
		logsToSend = _state.logs[arrayLogIdx:_state.nextLogArrayIdx]
	}
	var lastLogIdx = -1
	var lastLogTerm = -1
	var lastLogHash = [32]byte{}
	if arrayLogIdx < 0 {
		lastLogIdx = myLastLogIdx
		lastLogTerm = myLastLogTerm
	} else if arrayLogIdx == 0 && _state.lastSnapshot != nil {
		lastLogIdx = (*_state.lastSnapshot).lastIncludedIndex
		lastLogTerm = (*_state.lastSnapshot).lastIncludedTerm
	} else if arrayLogIdx > 0 {
		var lastLog = _state.logs[arrayLogIdx-1]
		lastLogIdx = lastLog.Idx
		lastLogTerm = lastLog.Term
	}
	// Keep track of the last log actually sent to a follower
	if len(logsToSend) > 0 {
		_state.lastSentLogIndex[id] = logsToSend[len(logsToSend)-1].Idx
		log.Trace("Sending ", len(logsToSend), " logs to node ", id, " (start: ", logsToSend[0].Idx, ", end: ", logsToSend[len(logsToSend)-1].Idx, ")")
	} else {
		_state.lastSentLogIndex[id] = serverNextIdx - 1
	}
	_, lastLogHash = _state.getLogHashFromIdx(lastLogIdx)
	_state.lock.Unlock()
	return _state.prepareAppendEntriesArgs(lastLogIdx, lastLogTerm, lastLogHash, logsToSend)
}

func (_state *stateImpl) getLogHash(raftLog RaftLog) [32]byte {
	var logBytes = getRaftLogBytes(raftLog)
	var _, logArrIdx = _state.findArrayIndexByLogIndex(raftLog.Idx)
	if logArrIdx > 0 {
		log.Trace("Compute hash based on previous log: ", fmt.Sprintf("%x", _state.logHashes[logArrIdx-1]))
		return sha256.Sum256(append(logBytes[:], _state.logHashes[logArrIdx-1][:]...))
	} else if _state.lastSnapshot != nil {
		log.Trace("Compute hash based on snapshot: ", fmt.Sprintf("%x", _state.lastSnapshot.hash))
		return sha256.Sum256(append(logBytes[:], _state.lastSnapshot.hash[:]...))
	}
	log.Trace("Compute hash bsed on raft log only")
	return sha256.Sum256(logBytes[:])
}

func (_state *stateImpl) addNewGameLog(msg GameLog) bool {
	_state.lock.Lock()
	var lastLogIdx, _ = _state.getLastLogIdxTerm()
	var newLog = newGameRaftLog(lastLogIdx+1, _state.currentTerm, msg)
	if _state.nextLogArrayIdx >= logArrayCapacity {
		_state.takeSnapshot()
	}
	if _state.nextLogArrayIdx >= logArrayCapacity {
		_state.lock.Unlock()
		return false
	}
	_state.logs[_state.nextLogArrayIdx] = newLog
	_state.nextLogArrayIdx++
	_state.logHashes[_state.nextLogArrayIdx-1] = _state.getLogHash(newLog)
	log.Info("State - add raft log: ", newLog.Idx, " ", newLog.Term, " ", fmt.Sprintf("%x", _state.logHashes[_state.nextLogArrayIdx-1]))
	_state.matchIndex[_state.id] = newLog.Idx
	_state.lastSentLogIndex[_state.id] = newLog.Idx
	_state.nextIndex[_state.id] = newLog.Idx + 1

	var configuration = _state.serverConfiguration[_state.id]
	if configuration[0] && newLog.Idx > _state.appendEntriesSituationOld[_state.id] {
		_state.appendEntriesSituationOld[_state.id] = newLog.Idx
	}
	if configuration[1] && newLog.Idx > _state.appendEntriesSituationNew[_state.id] {
		_state.appendEntriesSituationNew[_state.id] = newLog.Idx
	}
	_state.lock.Unlock()
	return true
}

func (_state *stateImpl) addNewConfigurationLog(conf ConfigurationLog) bool {
	_state.lock.Lock()
	var lastLogIdx, _ = _state.getLastLogIdxTerm()
	var newLog = newConfigurationRaftLog(lastLogIdx+1, _state.currentTerm, conf)
	if _state.nextLogArrayIdx >= logArrayCapacity {
		_state.takeSnapshot()
	}
	if _state.nextLogArrayIdx >= logArrayCapacity {
		_state.lock.Unlock()
		return false
	}
	_state.logs[_state.nextLogArrayIdx] = newLog
	_state.nextLogArrayIdx++
	_state.logHashes[_state.nextLogArrayIdx-1] = _state.getLogHash(newLog)
	log.Info("State - add raft log: ", newLog.Idx, " ", newLog.Term, " ", fmt.Sprintf("%x", _state.logHashes[_state.nextLogArrayIdx-1]))
	_state.matchIndex[_state.id] = newLog.Idx
	_state.lastSentLogIndex[_state.id] = newLog.Idx
	_state.nextIndex[_state.id] = newLog.Idx + 1

	var configuration = _state.serverConfiguration[_state.id]
	if configuration[0] && newLog.Idx > _state.appendEntriesSituationOld[_state.id] {
		_state.appendEntriesSituationOld[_state.id] = newLog.Idx
	}
	if configuration[1] && newLog.Idx > _state.appendEntriesSituationNew[_state.id] {
		_state.appendEntriesSituationNew[_state.id] = newLog.Idx
	}

	_state.lock.Unlock()
	return true
}

<<<<<<< HEAD
func (_state *stateImpl) verifyAppendEntriesQuorum(aea *AppendEntriesArgs) bool {
	var votesOld = 1
	var votesNew = 1
	for id, val := range (*aea).CurrentVotesOld {
		var hashed = getRequestVoteResponseBytes(&val)
		err := rsa.VerifyPKCS1v15((_state.nodeKeys[id]), crypto.SHA256, hashed[:], val.Signature)
		if err != nil {
			return false
		}
		if val.VoteGranted {
			votesOld++
		}
	}
	for id, val := range (*aea).CurrentVotesNew {
		var hashed = getRequestVoteResponseBytes(&val)
		err := rsa.VerifyPKCS1v15((_state.nodeKeys[id]), crypto.SHA256, hashed[:], val.Signature)
		if err != nil {
			return false
		}
		if val.VoteGranted {
			votesNew++
		}
	}
	log.Info("Verify append entries quorum ", votesOld, "/", _state.oldServerCount, " ", votesNew, "/", _state.newServerCount)
	return _state.checkMajority(votesNew, votesOld)
}

func (_state *stateImpl) updateQuorum(sid ServerID, aea *AppendEntriesArgs) {
	if len((*aea).Entries) > 0 {
		var lastLog = (*aea).Entries[len((*aea).Entries)-1]
		var configuration = _state.serverConfiguration[sid]
		if configuration[0] && lastLog.Idx > _state.appendEntriesSituationOld[sid] {
			_state.appendEntriesSituationOld[sid] = lastLog.Idx
		}
		if configuration[1] && lastLog.Idx > _state.appendEntriesSituationNew[sid] {
			_state.appendEntriesSituationNew[sid] = lastLog.Idx
		}
	}
}

// TODO: increase term if term is higher and the aea contains a quorum
func (_state *stateImpl) handleAppendEntries(aea *AppendEntriesArgs) (*AppendEntriesResponse, bool) {
	_state.lock.Lock()
	var hashed = getAppendEntriesArgsBytes(aea)
	err := rsa.VerifyPKCS1v15((_state.nodeKeys[(*aea).LeaderID]), crypto.SHA256, hashed[:], (*aea).Signature)
	if err != nil {
		var aer = AppendEntriesResponse{_state.id, -1, false, -1, []byte{}}
		aer.Signature = getAppendEntriesResponseSignature(_state.privateKey, &aer)
		_state.lock.Unlock()
		return &aer, false
	}
=======
func (_state *stateImpl) addNewNoopLog() {
	var lastLogIdx, _ = _state.getLastLogIdxTerm()
	var newLog = newNoopRaftLog(lastLogIdx+1, _state.currentTerm)
	if _state.nextLogArrayIdx >= logArrayCapacity {
		_state.takeSnapshot()
	}
	_state.logs[_state.nextLogArrayIdx] = newLog
	_state.nextLogArrayIdx++
	_state.logHashes[_state.nextLogArrayIdx-1] = _state.getLogHash(newLog)
	log.Info("State - add raft log: ", newLog.Idx, " ", newLog.Term, " ", fmt.Sprintf("%x", _state.logHashes[_state.nextLogArrayIdx-1]))
	_state.matchIndex[_state.id] = newLog.Idx
	_state.lastSentLogIndex[_state.id] = newLog.Idx
	_state.nextIndex[_state.id] = newLog.Idx + 1
}

func (_state *stateImpl) handleAppendEntries(aea *AppendEntriesArgs) *AppendEntriesResponse {
>>>>>>> fd591c03
	var lastLogIdx, _ = _state.getLastLogIdxTerm()
	// Handle Candidate and Leader mode particular conditions
	if _state.currentState != Follower {
		if (*aea).Term >= _state.currentTerm {
			// If AppendEntries RPC received from new leader: convert to follower
			_state.stopElectionTimeout()
			log.Info("Become Follower")
			_state.acceptAppendEntries = false
			_state.currentState = Follower
			_state.currentTerm = (*aea).Term
			// _state.currentLeader = (*aea).LeaderID
		} else {
			var aer = AppendEntriesResponse{_state.id, _state.currentTerm, false, lastLogIdx, []byte{}}
			aer.Signature = getAppendEntriesResponseSignature(_state.privateKey, &aer)
			_state.lock.Unlock()
			return &aer, true
		}
	}

	if !_state.acceptAppendEntries && (*aea).Term > 1 {
		var quorum = _state.verifyAppendEntriesQuorum(aea)
		log.Info("AppendEntries quorum verified: ", quorum)
		if quorum {
			_state.acceptAppendEntries = true
		} else {
			var aer = AppendEntriesResponse{_state.id, _state.currentTerm, false, lastLogIdx, []byte{}}
			aer.Signature = getAppendEntriesResponseSignature(_state.privateKey, &aer)
			_state.lock.Unlock()
			return &aer, true
		}
	}

	// 1. Reply false if rpc term < currentTerm
	if (*aea).Term < _state.currentTerm {
		var aer = AppendEntriesResponse{_state.id, _state.currentTerm, false, lastLogIdx, []byte{}}
		aer.Signature = getAppendEntriesResponseSignature(_state.privateKey, &aer)
		_state.lock.Unlock()
		return &aer, true
	}

	var prevLogIdx = -1
	var found = false
	if (*aea).PrevLogHash != [32]byte{} {
		// 2. Reply false if log doesn't contain an entry at prevLogIndex whose term matches prevLogTerm
		found, prevLogIdx = _state.findArrayIndexByHash((*aea).PrevLogHash)
		if !found {
			// If we didn't find the previous log index it may be included in the last snapshot
			// so we check if there exists a last snapshot and if it includes the previous log index
			if _state.lastSnapshot == nil || (*_state.lastSnapshot).lastIncludedIndex < (*aea).PrevLogIndex {
				var aer = AppendEntriesResponse{_state.id, _state.currentTerm, false, lastLogIdx, []byte{}}
				aer.Signature = getAppendEntriesResponseSignature(_state.privateKey, &aer)
				_state.lock.Unlock()
				return &aer, true
			}
		} else {
			if _state.logs[prevLogIdx].Term != (*aea).PrevLogTerm {
				var aer = AppendEntriesResponse{_state.id, _state.currentTerm, false, lastLogIdx, []byte{}}
				aer.Signature = getAppendEntriesResponseSignature(_state.privateKey, &aer)
				_state.lock.Unlock()
				return &aer, true
			}
		}
	}

	// At this point we can say that if the append entries request is empty
	// then it is an heartbeat an so we can keep _state.currentLeader and _state.currentTerm updated
	_state.currentLeader = (*aea).LeaderID
	_state.currentTerm = (*aea).Term

	// 3. If an existing entry conflicts with a new one (same index but different terms),
	// delete the existing entry and all that follow it
	// 4. Append any new entries not already in the log
	var startNextIdx = prevLogIdx + 1

	// Check if the node has enough log space for all the logs of the AppendEntriesRPC
	if startNextIdx+len((*aea).Entries) >= logArrayCapacity {
		if !_state.takeSnapshot() {
			var aer = AppendEntriesResponse{_state.id, _state.currentTerm, false, lastLogIdx, []byte{}}
			aer.Signature = getAppendEntriesResponseSignature(_state.privateKey, &aer)
			_state.lock.Unlock()
			return &aer, true
		}
	}
	_, prevLogIdx = _state.findArrayIndexByHash((*aea).PrevLogHash)
	startNextIdx = prevLogIdx + 1
	if startNextIdx+len((*aea).Entries) >= logArrayCapacity {
		var aer = AppendEntriesResponse{_state.id, _state.currentTerm, false, lastLogIdx, []byte{}}
		aer.Signature = getAppendEntriesResponseSignature(_state.privateKey, &aer)
		_state.lock.Unlock()
		return &aer, true
	}

	// At this point we should be confident that we have enough space for the logs
	for i := 0; i < len((*aea).Entries); i++ {
		var nextIdx = startNextIdx + i
		if nextIdx >= _state.nextLogArrayIdx {
			_state.logs[nextIdx] = (*aea).Entries[i]
			_state.nextLogArrayIdx = nextIdx + 1
			_state.logHashes[nextIdx] = _state.getLogHash(_state.logs[nextIdx])
			log.Info("State - add raft log: ", _state.logs[nextIdx].Idx, " ", _state.logs[nextIdx].Term, " ", fmt.Sprintf("%x", _state.logHashes[nextIdx]))
		} else {
			// If the terms conflict (different index or same index and different terms) remove all the remaining logs
			if _state.logs[nextIdx].Idx != (*aea).Entries[i].Idx || _state.logs[nextIdx].Term != (*aea).Entries[i].Term {
				log.Info("State - Removing logs: ", _state.logs[nextIdx].Idx, " ", _state.logs[_state.nextLogArrayIdx-1].Idx, " (AppendEntriesRPC)")
				_state.logs[nextIdx] = (*aea).Entries[i]
				_state.nextLogArrayIdx = nextIdx + 1
				_state.logHashes[nextIdx] = _state.getLogHash(_state.logs[nextIdx])
				log.Info("State - add raft log: ", _state.logs[nextIdx].Idx, " ", _state.logs[nextIdx].Term, " ", fmt.Sprintf("%x", _state.logHashes[nextIdx]))
			}
			// Otherwise we should be confident that the logs are the same and need not be replaced
		}
	}

	_state.updateQuorum(_state.id, aea)
	_state.updateQuorum((*aea).LeaderID, aea)
	var aer = AppendEntriesResponse{_state.id, _state.currentTerm, true, lastLogIdx, []byte{}}
	aer.Signature = getAppendEntriesResponseSignature(_state.privateKey, &aer)
	_state.lock.Unlock()
	return &aer, true
}

func (_state *stateImpl) handleAppendEntriesResponse(aer *AppendEntriesResponse) (int, bool) {
	_state.lock.Lock()
	var hashed = getAppendEntriesResponseBytes(aer)
	err := rsa.VerifyPKCS1v15((_state.nodeKeys[(*aer).Id]), crypto.SHA256, hashed[:], (*aer).Signature)
	if err != nil {
		_state.lock.Unlock()
		return -1, false
	}
	if !(*aer).Success {
		if (*aer).Term > _state.currentTerm {
			log.Info("Become Follower")
			_state.acceptAppendEntries = false
			_state.currentState = Follower
			_state.currentTerm = (*aer).Term
			// _state.currentLeader = (*aer).Id
			_state.lock.Unlock()
			return -1, false
		}
		var snapshot = false
		if (*aer).LastIndex >= 0 {
			_state.nextIndex[(*aer).Id] = (*aer).LastIndex
		} else {
			_state.nextIndex[(*aer).Id] = 0
		}
		if _state.lastSnapshot != nil && _state.nextIndex[(*aer).Id] <= (*_state.lastSnapshot).lastIncludedIndex {
			snapshot = true
		}
		_state.lock.Unlock()
		return -1, snapshot
	}
	_state.nextIndex[(*aer).Id] = _state.lastSentLogIndex[(*aer).Id] + 1
	_state.matchIndex[(*aer).Id] = _state.lastSentLogIndex[(*aer).Id]
	var configuration = _state.serverConfiguration[(*aer).Id]
	if configuration[0] && _state.lastSentLogIndex[(*aer).Id] > _state.appendEntriesSituationOld[(*aer).Id] {
		_state.appendEntriesSituationOld[(*aer).Id] = _state.lastSentLogIndex[(*aer).Id]
	}
	if configuration[1] && _state.lastSentLogIndex[(*aer).Id] > _state.appendEntriesSituationNew[(*aer).Id] {
		_state.appendEntriesSituationNew[(*aer).Id] = _state.lastSentLogIndex[(*aer).Id]
	}
	_state.lock.Unlock()
	return _state.matchIndex[(*aer).Id], false
}

func (_state *stateImpl) updateLastApplied() int {
	if _state.commitIndex > _state.lastApplied {
		var _, logIdx = _state.findArrayIndexByLogIndex(_state.lastApplied + 1)
		if logIdx >= 0 {
			_state.lastApplied++
		}
		log.Info("State: update last applied (log: ", _state.lastApplied, ", arr: ", logIdx, ", commit: ", _state.commitIndex, ")")
		return logIdx
	}
	return -1
}

func (_state *stateImpl) getLog(i int) RaftLog {
	//var _, logIdx = _state.findArrayIndexByLogIndex(i)
	return _state.logs[i]
}

func (_state *stateImpl) checkMajority(newCount int, oldCount int) bool {
	var oldMajority = true
	var newMajority = newCount > ((*_state).newServerCount)/2
	if (*_state).oldServerCount > 0 {
		oldMajority = oldCount > ((*_state).oldServerCount)/2
	}
	log.Trace(fmt.Sprintf("State check majority: new %d/%d, old %d/%d", newCount, (*_state).newServerCount, oldCount, (*_state).oldServerCount))
	return newMajority && oldMajority
}

func (_state *stateImpl) checkCommits() {
	_state.lock.Lock()
	if len(_state.logs) < 1 {
		return
	}
	var bound = false
	for i := _state.nextLogArrayIdx - 1; !bound && i >= 0; i-- {
		// i > commitIndex
		if _state.logs[i].Idx <= _state.commitIndex {
			bound = true
			continue
		}
		// A majority of matchIndex[j] >= i
		var replicatedFollowersNew = 0
		var replicatedFollowersOld = 0
		for id := range _state.matchIndex {
			conf, _ := _state.serverConfiguration[id]
			if _state.matchIndex[id] >= _state.logs[i].Idx {
				if conf[0] {
					replicatedFollowersOld++
				}
				if conf[1] {
					replicatedFollowersNew++
				}
			}
		}
		if _state.checkMajority(replicatedFollowersNew, replicatedFollowersOld) {
			if _state.logs[i].Term == _state.currentTerm {
				_state.commitIndex = _state.logs[i].Idx
			}
		}
	}
	_state.lock.Unlock()
}

func (_state *stateImpl) getCurrentLeader() ServerID {
	return _state.currentLeader
}

func (_state *stateImpl) getID() ServerID {
	return _state.id
}

func (_state *stateImpl) getCommitIndex() int {
	return _state.commitIndex
}

func (_state *stateImpl) addNewServer(sid ServerID) {
	_state.lock.Lock()
	if _, found := _state.nextIndex[sid]; !found {
		_state.lastSentLogIndex[sid] = 0
		_state.nextIndex[sid] = 0
		_state.matchIndex[sid] = 0
		_state.appendEntriesSituationNew[sid] = -1
		_state.appendEntriesSituationOld[sid] = -1
	}
	_state.lock.Unlock()
}

func (_state *stateImpl) removeServer(sid ServerID) {
	_state.lock.Lock()
	delete(_state.clientState, sid)
	if _state.serverConfiguration[sid][0] {
		_state.oldServerCount--
	}
	if _state.serverConfiguration[sid][1] {
		_state.newServerCount--
	}
	delete(_state.serverConfiguration, sid)
	_state.lock.Unlock()
}

func (_state *stateImpl) updateServerConfiguration(sid ServerID, conf [2]bool) {
	_state.lock.Lock()
	_state.serverConfiguration[sid] = conf
	_state.newServerCount = 0
	_state.oldServerCount = 0
	for _, conf := range _state.serverConfiguration {
		if conf[0] {
			_state.oldServerCount++
		}
		if conf[1] {
			_state.newServerCount++
		}
	}
	log.Trace("State: Update server configuration ", _state.serverConfiguration)
	log.Trace("State: new: ", _state.newServerCount, ", old: ", _state.oldServerCount)
	if _, found := _state.clientState[sid]; !found {
		_state.clientState[sid] = clientStateStruct{-1}
	}
	_state.lock.Unlock()
}

func (_state *stateImpl) updateNewServerResponseChans(id ServerID, channel chan bool) {
	_state.lock.Lock()
	_state.newServerResponseChan[id] = channel
	_state.lock.Unlock()
}

func (_state *stateImpl) removeNewServerResponseChan(id ServerID) {
	_state.lock.Lock()
	delete(_state.newServerResponseChan, id)
	_state.lock.Unlock()
}

func (_state *stateImpl) getNewServerResponseChan(id ServerID) chan bool {
	return _state.newServerResponseChan[id]
}

func (_state *stateImpl) copyLogsToBeginningOfRecord(startLog int) {
	var restartIdx = 0
	for startLog+restartIdx < _state.nextLogArrayIdx {
		// log.Trace("Copy log from ", startLog+restartIdx, "(", _state.logs[startLog+restartIdx].Idx, ")", "to ", restartIdx)
		_state.logs[restartIdx] = _state.logs[startLog+restartIdx]
		_state.logHashes[restartIdx] = _state.logHashes[startLog+restartIdx]
		restartIdx++
	}
	_state.nextLogArrayIdx = restartIdx
}

func (_state *stateImpl) takeSnapshot() bool {
	_state.snapshotRequestChan <- true
	currentGameState := <-_state.snapshotResponseChan
	var found, lastAppliedIdx = _state.findArrayIndexByLogIndex(_state.lastApplied)
	if !found {
		return false
	}
	// log.Trace("Taking snapshot (arr: ", lastAppliedIdx, ", idx: ", _state.logs[lastAppliedIdx].Idx, ", term: ", _state.logs[lastAppliedIdx].Term, ")")
	var newSnapshot = snapshot{
		_state.serverConfiguration,
		_state.oldServerCount,
		_state.newServerCount,
		currentGameState,
		_state.logs[lastAppliedIdx].Idx,
		_state.logs[lastAppliedIdx].Term,
		_state.logHashes[lastAppliedIdx]}
	_state.lastSnapshot = &newSnapshot
	// Copy remaining logs at the start of the log array
	_state.copyLogsToBeginningOfRecord(lastAppliedIdx + 1)
	return true
}

func (_state *stateImpl) prepareInstallSnapshotRPC() *InstallSnapshotArgs {
	var lastSnapshot = *_state.lastSnapshot
	var newInstallSnapshotArgs = InstallSnapshotArgs{
		_state.id,
		_state.currentTerm,
		lastSnapshot.lastIncludedIndex,
		lastSnapshot.lastIncludedTerm,
		lastSnapshot.gameState,
		lastSnapshot.serverConfiguration,
		lastSnapshot.oldServerCount,
		lastSnapshot.newServerCount,
		lastSnapshot.hash,
		[]byte{}}
	newInstallSnapshotArgs.Signature = getInstallSnapshotArgsSignature(_state.privateKey, &newInstallSnapshotArgs)
	return &newInstallSnapshotArgs
}

func (_state *stateImpl) handleInstallSnapshotResponse(isr *InstallSnapshotResponse) int {
	_state.lock.Lock()
	var hashed = getInstallSnapshotResponseBytes(isr)
	err := rsa.VerifyPKCS1v15((_state.nodeKeys[(*isr).Id]), crypto.SHA256, hashed[:], (*isr).Signature)
	if err != nil {
		_state.lock.Unlock()
		return -1
	}
	if !(*isr).Success {
		if (*isr).Term >= _state.currentTerm {
			log.Info("Become Follower")
			_state.acceptAppendEntries = false
			_state.currentState = Follower
			_state.currentTerm = (*isr).Term
			// _state.currentLeader = (*isr).Id
		}
		_state.lock.Unlock()
		return -1
	}
	_state.lastSentLogIndex[(*isr).Id] = (*isr).LastIncludedIndex
	_state.nextIndex[(*isr).Id] = (*isr).LastIncludedIndex + 1

	_state.matchIndex[(*isr).Id] = (*isr).LastIncludedIndex
	_state.lock.Unlock()
	return _state.matchIndex[(*isr).Id]
}

func (_state *stateImpl) checkIfSnapshotShouldBeInstalled(isa *InstallSnapshotArgs) bool {
	var result = true
	if (*isa).Term < _state.currentTerm {
		// Do not install snapshots for obsolete terms
		result = false
	}
	return result
}

func (_state *stateImpl) handleInstallSnapshotRequest(isa *InstallSnapshotArgs) *InstallSnapshotResponse {
	log.Trace("Received install snapshot request")
	var hashed = getInstallSnapshotArgsBytes(isa)
	err := rsa.VerifyPKCS1v15((_state.nodeKeys[(*isa).Id]), crypto.SHA256, hashed[:], (*isa).Signature)
	if err != nil {
		var isr = InstallSnapshotResponse{_state.id, _state.currentTerm, false, -1, -1, []byte{}}
		isr.Signature = getInstallSnapshotResponseSignature(_state.privateKey, &isr)
		return &isr
	}
	if !_state.checkIfSnapshotShouldBeInstalled(isa) {
		var isr = InstallSnapshotResponse{_state.id, _state.currentTerm, false, -1, -1, []byte{}}
		isr.Signature = getInstallSnapshotResponseSignature(_state.privateKey, &isr)
		return &isr
	}

	var lastLogIdx, _ = _state.getLastLogIdxTerm()
	if (*isa).LastIncludedIndex < lastLogIdx {
		var _, lastIncludedArrIdx = _state.findArrayIndexByLogIndex((*isa).LastIncludedIndex)
		log.Info("State - Removing logs: ", _state.logs[lastIncludedArrIdx].Idx, " ", _state.logs[_state.nextLogArrayIdx-1].Idx, " (InstallSnapshotRPC)")
	}

	// Apply snapshot
	var newSnapshot = snapshot{
		(*isa).ServerConfiguration,
		(*isa).OldServerCount,
		(*isa).NewServerCount,
		(*isa).Data,
		(*isa).LastIncludedIndex,
		(*isa).LastIncludedTerm,
		(*isa).Hash}
	_state.lastSnapshot = &newSnapshot

	_state.nextLogArrayIdx = 0
	_state.commitIndex = (*isa).LastIncludedIndex
	_state.lastApplied = (*isa).LastIncludedIndex

	log.Trace("State: install snapshot ", (*isa).LastIncludedIndex)
	var isr = InstallSnapshotResponse{_state.id, _state.currentTerm, true, (*isa).LastIncludedIndex, (*isa).LastIncludedTerm, []byte{}}
	isr.Signature = getInstallSnapshotResponseSignature(_state.privateKey, &isr)
	return &isr
}

func (_state *stateImpl) getClientLastActionApplied(sid ServerID) int64 {
	_state.lock.Lock()
	var result = _state.clientState[sid].lastActionApplied
	_state.lock.Unlock()
	return result
}

func (_state *stateImpl) updateClientLastActionApplied(sid ServerID, idx int64) {
	_state.lock.Lock()
	var previousState = _state.clientState[sid]
	previousState.lastActionApplied = idx
	_state.clientState[sid] = previousState
	_state.lock.Unlock()
}

func findQuorum(values map[ServerID]int) int {
	votes := make(map[int]int)
	for _, val := range values {
		if _, found := votes[val]; !found {
			votes[val] = 1
		} else {
			votes[val]++
		}
	}
	var result = -1
	for idx, val := range votes {
		if val > len(values)/2 && idx > result {
			result = idx
		}
	}

	return result
}

func (_state *stateImpl) updateCommitIndex() {
	_state.lock.Lock()
	var oldQuorum = findQuorum(_state.appendEntriesSituationOld)
	var newQuorum = findQuorum(_state.appendEntriesSituationNew)
	if oldQuorum >= 0 && oldQuorum > _state.commitIndex {
		_state.commitIndex = oldQuorum
		log.Info(">>> Update commit index: ", _state.commitIndex)
	}
	if newQuorum >= 0 && newQuorum > _state.commitIndex {
		_state.commitIndex = newQuorum
		log.Info(">>> Update commit index: ", _state.commitIndex)
	}

	_state.lock.Unlock()
}

func (_state *stateImpl) updateAppendEntriesResponseSituation(aer *AppendEntriesResponse, old bool, new bool) {
	_state.lock.Lock()
	log.Info("Update append entries response situation ", (*aer).Id, " ", (*aer).LastIndex)
	var hashed = getAppendEntriesResponseBytes(aer)
	err := rsa.VerifyPKCS1v15((_state.nodeKeys[(*aer).Id]), crypto.SHA256, hashed[:], (*aer).Signature)
	if err != nil {
		_state.lock.Unlock()
		return
	}

	if old {
		if (*aer).LastIndex > _state.appendEntriesSituationOld[(*aer).Id] {
			_state.appendEntriesSituationOld[(*aer).Id] = (*aer).LastIndex
		}
	}
	if new {
		if (*aer).LastIndex > _state.appendEntriesSituationNew[(*aer).Id] {
			_state.appendEntriesSituationNew[(*aer).Id] = (*aer).LastIndex
		}
	}

	_state.lock.Unlock()
	return
}

func (_state *stateImpl) ignoreHeartbeatsForThisTerm() {
	_state.lock.Lock()
	_state.currentIgnoreTerm = _state.currentTerm
	_state.lock.Unlock()
}

func (_state *stateImpl) shouldIgnoreHeartbeats() bool {
	return _state.currentIgnoreTerm == _state.currentTerm
}

func (_state *stateImpl) hasVoted() bool {
	return _state.votedFor != "" && _state.votedForChan != nil
}

func (_state *stateImpl) sendPendingVotes() {
	var rvr = RequestVoteResponse{_state.id, _state.currentTerm, true, []byte{}}
	rvr.Signature = getRequestVoteResponseSignature(_state.privateKey, &rvr)
	_state.votedForChan <- &rvr
	log.Info("Actually send lazy vote to: ", _state.votedFor)
	_state.votedForChan = nil
	_state.votedFor = ""
}

func (_state *stateImpl) clearPendingVotes() {
	var rvr = RequestVoteResponse{_state.id, _state.currentTerm, false, []byte{}}
	rvr.Signature = getRequestVoteResponseSignature(_state.privateKey, &rvr)
	_state.votedForChan <- &rvr
	log.Info("Clear lazy vote for: ", _state.votedFor)
	_state.votedForChan = nil
	_state.votedFor = ""
}<|MERGE_RESOLUTION|>--- conflicted
+++ resolved
@@ -570,7 +570,21 @@
 	return true
 }
 
-<<<<<<< HEAD
+func (_state *stateImpl) addNewNoopLog() {
+	var lastLogIdx, _ = _state.getLastLogIdxTerm()
+	var newLog = newNoopRaftLog(lastLogIdx+1, _state.currentTerm)
+	if _state.nextLogArrayIdx >= logArrayCapacity {
+		_state.takeSnapshot()
+	}
+	_state.logs[_state.nextLogArrayIdx] = newLog
+	_state.nextLogArrayIdx++
+	_state.logHashes[_state.nextLogArrayIdx-1] = _state.getLogHash(newLog)
+	log.Info("State - add raft log: ", newLog.Idx, " ", newLog.Term, " ", fmt.Sprintf("%x", _state.logHashes[_state.nextLogArrayIdx-1]))
+	_state.matchIndex[_state.id] = newLog.Idx
+	_state.lastSentLogIndex[_state.id] = newLog.Idx
+	_state.nextIndex[_state.id] = newLog.Idx + 1
+}
+
 func (_state *stateImpl) verifyAppendEntriesQuorum(aea *AppendEntriesArgs) bool {
 	var votesOld = 1
 	var votesNew = 1
@@ -622,24 +636,6 @@
 		_state.lock.Unlock()
 		return &aer, false
 	}
-=======
-func (_state *stateImpl) addNewNoopLog() {
-	var lastLogIdx, _ = _state.getLastLogIdxTerm()
-	var newLog = newNoopRaftLog(lastLogIdx+1, _state.currentTerm)
-	if _state.nextLogArrayIdx >= logArrayCapacity {
-		_state.takeSnapshot()
-	}
-	_state.logs[_state.nextLogArrayIdx] = newLog
-	_state.nextLogArrayIdx++
-	_state.logHashes[_state.nextLogArrayIdx-1] = _state.getLogHash(newLog)
-	log.Info("State - add raft log: ", newLog.Idx, " ", newLog.Term, " ", fmt.Sprintf("%x", _state.logHashes[_state.nextLogArrayIdx-1]))
-	_state.matchIndex[_state.id] = newLog.Idx
-	_state.lastSentLogIndex[_state.id] = newLog.Idx
-	_state.nextIndex[_state.id] = newLog.Idx + 1
-}
-
-func (_state *stateImpl) handleAppendEntries(aea *AppendEntriesArgs) *AppendEntriesResponse {
->>>>>>> fd591c03
 	var lastLogIdx, _ = _state.getLastLogIdxTerm()
 	// Handle Candidate and Leader mode particular conditions
 	if _state.currentState != Follower {
