package main

import (
	"bufio"
	"fmt"
	"os"
	"os/exec"
	"os/signal"
	"path/filepath"
	"regexp"
	"strconv"
	"syscall"
	"time"

	log "github.com/sirupsen/logrus"
)

type execStats struct {
	node            int
	totValue        int64
	nOfValues       int64
	dropped         int64
	startTs         *time.Time
	endTs           *time.Time
	durationSeconds float64
	lastRaftLog     int
}

type results struct {
	nodes            int
	actionsSent      float64
	actionsPerSecond float64
	actionDelay      float64
	droppedActions   float64
	unconnectedNodes float64
}

var openCmds = [1024]*exec.Cmd{}

func newCommand(pkgToTest string, mode string, ports []string, idx int) {
	var cmd *exec.Cmd
	var cmdString = "./" + pkgToTest
	var args = []string{"Test", mode}
	cmd = exec.Command(cmdString, append(args, ports...)...)
	cmd.Dir = "../" + pkgToTest
	cmd.Stderr = os.Stderr
	openCmds[idx] = cmd
	cmd.Start()
	if err := cmd.Wait(); err != nil {
		log.Trace("Error starting command ", cmd.Path, " ", cmd.Args)
		log.Trace(err)
	}
}

func killProcess(i int, signal syscall.Signal) {
	if openCmds[i] != nil {
		(*openCmds[i]).Process.Signal(signal)
		(*openCmds[i]).Wait()
	}
}

func killAll(pkgToTest string) {
	cmd := exec.Command("killall", "-SIGKILL", pkgToTest)
	log.Trace("Killing all workers")
	err := cmd.Run()
	log.Trace("Killing finished with error: ", err)
}

func analyzeNodeBehavior(node int) execStats {
	log.Debug("###################### ", node, " #####################")
	const timestampLayout = "2006-01-02 15:04:05.000000"
	var lastRaftLogReceived = -1
	var lastTurn = -1
	var newTurnRegex = regexp.MustCompile("New turn: ([0-9]+)")
	var raftLogIdxRegex = regexp.MustCompile("Raft apply log: ([0-9]+)")
	var stateSnapshotIdxRegex = regexp.MustCompile("State: install snapshot ([0-9]+)")
	var regTs = regexp.MustCompile("Main - Action time: ([0-9]+)")
	var regDropped = regexp.MustCompile("Main - Action dropped - ")
	var regTimestamp = regexp.MustCompile("time=\"(\\d{4}-\\d{2}-\\d{2} \\d{2}:\\d{2}:\\d{2}.\\d{3}\\d{3})\"")
	var stats = execStats{node, 0, 0, 0, nil, nil, -1, 0}

	file, _ := os.Open("/tmp/go_raft_log_" + fmt.Sprint(node))
	fileScanner := bufio.NewScanner(file)
	fileScanner.Split(bufio.ScanLines)
	var fileTextLines []string

	for fileScanner.Scan() {
		fileTextLines = append(fileTextLines, fileScanner.Text())
	}

	file.Close()

	for _, line := range fileTextLines {
		var matchLogIdx = raftLogIdxRegex.FindStringSubmatch(line)
		var matchSnapshotIdx = stateSnapshotIdxRegex.FindStringSubmatch(line)
		var matchNewTurn = newTurnRegex.FindStringSubmatch(line)
		var matchTs = regTs.FindStringSubmatch(line)
		var matchDropped = regDropped.FindStringSubmatch(line)
		var matchTimestamp = regTimestamp.FindStringSubmatch(line)

		if matchTimestamp != nil {
			var timeString = matchTimestamp[1]
			var time, _ = time.Parse(timestampLayout, timeString)
			if stats.startTs == nil {
				stats.startTs = &time
			}
			stats.endTs = &time
		}
		if matchLogIdx != nil {
			var newRaftLogReceived, _ = strconv.Atoi(matchLogIdx[1])
			if lastRaftLogReceived >= 0 && newRaftLogReceived != lastRaftLogReceived+1 {
				log.Debug(fmt.Sprintf("Node %d has a log gap: %d -> %d\n", node, lastRaftLogReceived, newRaftLogReceived))
			}
			lastRaftLogReceived = newRaftLogReceived
		}
		if matchSnapshotIdx != nil {
			var newRaftLogReceived, _ = strconv.Atoi(matchSnapshotIdx[1])
			// fmt.Printf("Node %d installed snapshot %d \n", node, newRaftLogReceived)
			lastRaftLogReceived = newRaftLogReceived
		}
		if matchNewTurn != nil {
			var newTurn, _ = strconv.Atoi(matchNewTurn[1])
			lastTurn = newTurn
		}
		if matchTs != nil {
			stats.nOfValues++
			var intVal, _ = strconv.Atoi(matchTs[1])
			stats.totValue += int64(intVal)
		}
		if matchDropped != nil {
			stats.dropped++
		}
	}
	if lastTurn >= 0 {
		log.Debug("Last turn: ", lastTurn)
	}
	log.Debug("N. of actions: ", stats.nOfValues)
	log.Debug("Last received raft log: ", lastRaftLogReceived)
	stats.lastRaftLog = lastRaftLogReceived
	stats.durationSeconds = (*stats.endTs).Sub((*stats.startTs)).Seconds()
	return stats
}

func appendResultsToFile(filename string, res results) {
	var text = fmt.Sprintf("%d %.3f %.3f %.3f %.3f %.3f", res.nodes, res.actionsSent, res.actionsPerSecond, res.actionDelay, res.droppedActions, res.unconnectedNodes)
	f, err := os.OpenFile(filename, os.O_APPEND|os.O_WRONLY|os.O_CREATE, 0600)
	if err != nil {
		panic(err)
	}

	defer f.Close()

	if _, err = f.WriteString(text + "\n"); err != nil {
		panic(err)
	}
}

func elaborateResults(start int, clientStart int, stop int, pkgToTest string, testTime int, testMode string) results {
	var totalActionDelayMs float64 = 0
	var totalActionSent int64 = 0
	var totalDropped int64 = 0
	var totalActionsPerSecond = 0.0
	var nOfEntries int = 0
	var notStarted int = 0
	var unconnectedNodes float64 = 0
	for i := start; i < stop; i++ {
		result := analyzeNodeBehavior(6666 + i)
		if i >= clientStart {
			if result.nOfValues > 0 {
				var localMean = float64(result.totValue) / float64(result.nOfValues)
				var localActionsPerSecond = float64(result.nOfValues) / result.durationSeconds
				totalActionsPerSecond += localActionsPerSecond
				totalDropped += result.dropped
				totalActionSent += result.nOfValues
				totalActionDelayMs += localMean
				nOfEntries++
			} else {
				notStarted++
			}
			if result.lastRaftLog < 0 {
				unconnectedNodes += 1.0
			}
		}
	}
	if notStarted > 0 {
		log.Info("!!! Some nodes did not start: ", notStarted)
	}
	var resultActionDelayMs = totalActionDelayMs / float64(nOfEntries)
	var resultDropped = float64(totalDropped) / float64(nOfEntries)
	var resultActionSent = float64(totalActionSent) / float64(nOfEntries)
	var actionsPerSecond = totalActionsPerSecond / float64(nOfEntries)
<<<<<<< HEAD
	log.Info(fmt.Sprintf("Mean for %d nodes => actions: %.3f, actions per second: %.3f, delay: %.3f, dropped: %.3f", stop, resultActionSent, actionsPerSecond, resultActionDelayMs, resultDropped))
	if resultDropped > 100 {
		panic("Something wrong with dropped packets")
	}
	return results{stop, resultActionSent, actionsPerSecond, resultActionDelayMs, resultDropped}
=======
	log.Info(fmt.Sprintf("Mean for %d nodes => actions: %.3f, actions per second: %.3f, delay: %.3f, dropped: %.3f, unconnected: %.3f", stop, resultActionSent, actionsPerSecond, resultActionDelayMs, resultDropped, unconnectedNodes))
	return results{stop, resultActionSent, actionsPerSecond, resultActionDelayMs, resultDropped, unconnectedNodes}
>>>>>>> 05922aa2
}

func waitSomeTime(duration time.Duration, retChans []chan bool) {
	time.Sleep(time.Second * duration)
	for _, ch := range retChans {
		ch <- true
	}
}

func removeAllLogFiles() {
	files, err := filepath.Glob("/tmp/go_raft_*")
	if err != nil {
		panic(err)
	}
	for _, f := range files {
		os.Remove(f)
	}
}

func removeAllKeys() {
	clientFiles, err := filepath.Glob("../keys/clients/*")
	if err != nil {
		panic(err)
	}
	for _, f := range clientFiles {
		os.Remove(f)
	}
	nodeFiles, err := filepath.Glob("../keys/nodes/*")
	if err != nil {
		panic(err)
	}
	for _, f := range nodeFiles {
		os.Remove(f)
	}
}

func generateKeys(start int, stop int) {
	for i := start; i <= stop; i++ {
		cmdPrivate := exec.Command("openssl", "genrsa", "-out", "key_"+fmt.Sprintf("%d", i)+".pem", "2048")
		cmdPrivate.Dir = "../keys/clients"
		errPrivate := cmdPrivate.Run()
		if errPrivate != nil {
			panic(errPrivate)
		}
		cmdPublic := exec.Command("openssl", "rsa", "-in", "key_"+fmt.Sprintf("%d", i)+".pem", "-outform", "PEM", "-pubout", "-out", "public_key_"+fmt.Sprintf("%d", i)+".pem")
		cmdPublic.Dir = "../keys/clients"
		errPublic := cmdPublic.Run()
		if errPublic != nil {
			panic(errPublic)
		}
	}

	for i := start; i <= stop; i++ {
		cmdPrivate := exec.Command("openssl", "genrsa", "-out", "key_"+fmt.Sprintf("%d", i)+".pem", "2048")
		cmdPrivate.Dir = "../keys/nodes"
		errPrivate := cmdPrivate.Run()
		if errPrivate != nil {
			panic(errPrivate)
		}
		cmdPublic := exec.Command("openssl", "rsa", "-in", "key_"+fmt.Sprintf("%d", i)+".pem", "-outform", "PEM", "-pubout", "-out", "public_key_"+fmt.Sprintf("%d", i)+".pem")
		cmdPublic.Dir = "../keys/nodes"
		errPublic := cmdPublic.Run()
		if errPublic != nil {
			panic(errPublic)
		}
	}
}

func testNodesNormal(testMode string, pkgToTest string, number int, testTime int, retChan chan results) {
	removeAllLogFiles()
	log.Debug("###################################")
	log.Debug("##### Normal test for ", number, " nodes, ")

	var nodesToTest = map[int][]string{
		1: {"6667", "6666"},
		2: {"6668", "6666"},
		3: {"6669", "6666"},
		4: {"6670", "6666"},
	}

	for i := 5; i < number; i++ {
		// nodesToTest[i] = []string{fmt.Sprint(6666 + i), fmt.Sprint(6666 + (i % 5))}
		nodesToTest[i] = []string{fmt.Sprint(6666 + i), "6666"}
	}

	go newCommand(pkgToTest, "Bot", []string{"6666"}, 0)
	time.Sleep(time.Millisecond * 1000)
	for i, nodes := range nodesToTest {
		go newCommand(pkgToTest, "Bot", nodes, i)
		time.Sleep(time.Millisecond * 1000)
	}

	waitRetChan := make(chan bool)
	go waitSomeTime(time.Duration(testTime), []chan bool{waitRetChan})
	<-waitRetChan

	killAll(pkgToTest)

	retChan <- elaborateResults(0, 0, number, pkgToTest, testTime, testMode)
}

func testNormal(testMode string, start int, stop int, step int, testTime int, repetitions int, pkgToTest string, resultFile string) {
	for i := start; i <= stop; i += step {
<<<<<<< HEAD
		removeAllKeys()
		generateKeys(6666, 6666+i)
		var gr = results{i, 0.0, 0.0, 0.0, 0.0}
=======
		var gr = results{i, 0.0, 0.0, 0.0, 0.0, 0.0}
>>>>>>> 05922aa2
		retChan := make(chan results)
		for j := 0; j < repetitions; j++ {
			go testNodesNormal(testMode, pkgToTest, i, testTime, retChan)
			cr := <-retChan
			gr.actionsSent += cr.actionsSent
			gr.actionsPerSecond += cr.actionsPerSecond
			gr.actionDelay += cr.actionDelay
			gr.droppedActions += cr.droppedActions
			gr.unconnectedNodes += cr.unconnectedNodes
			time.Sleep(time.Second * 10)
		}
		gr.actionsSent = gr.actionsSent / float64(repetitions)
		gr.actionsPerSecond = gr.actionsPerSecond / float64(repetitions)
		gr.actionDelay = gr.actionDelay / float64(repetitions)
		gr.droppedActions = gr.droppedActions / float64(repetitions)
		gr.unconnectedNodes = gr.unconnectedNodes / float64(repetitions)
		log.Info(fmt.Sprintf("Mean results for %d nodes and %d repetitions => actions: %.3f, actions per second: %.3f, delay: %.3f, dropped: %.3f, unconnected: %.3f", i, repetitions, gr.actionsSent, gr.actionsPerSecond, gr.actionDelay, gr.droppedActions, gr.unconnectedNodes))
		if resultFile != "" {
			appendResultsToFile("./results/"+resultFile, gr)
		}
	}
}

func killWorkers(pkgToTest string, signal syscall.Signal, killInterval int, retChan chan bool, nodesToTest map[int][]string) {
	var currentWorkerIdx = 0
	log.Debug("Killing nodes: ")
	for {
		select {
		case <-retChan:
			log.Debug("Stop killing nodes")
			return
		case <-time.After(time.Second * time.Duration(killInterval)):
			killProcess(currentWorkerIdx, signal)
			time.Sleep(time.Second * 10)
			var val, _ = nodesToTest[currentWorkerIdx]
			go newCommand(pkgToTest, "Bot", val, currentWorkerIdx)
			currentWorkerIdx = (currentWorkerIdx + 1) % len(nodesToTest)
		}
	}
}

func testNodesDynamic(testMode string, killInterval int, testTime int, pkgToTest string, retChan chan results, signal syscall.Signal) {
	removeAllLogFiles()
	log.Debug("###################################")
	log.Debug("##### Dynamic test for nodes: ")
	if signal == syscall.SIGTERM {
		log.Debug("SIGTERM")
	} else {
		log.Debug("SIGKILL")
	}

	var nodesToTest = map[int][]string{
		1: {"6667", "6666", "6668"},
		2: {"6668", "6666", "6669"},
		3: {"6669", "6666", "6670"},
		4: {"6670", "6666", "6667"},
	}

	go newCommand(pkgToTest, "Bot", []string{"6666"}, 0)
	time.Sleep(time.Millisecond * 1000)
	for i, nodes := range nodesToTest {
		go newCommand(pkgToTest, "Bot", nodes, i)
		time.Sleep(time.Millisecond * 1000)
	}
	nodesToTest[0] = []string{"6666", "6667", "6668"}

	waitRetChan := make(chan bool)
	stopKillingWorkersChan := make(chan bool)
	go waitSomeTime(time.Duration(testTime), []chan bool{stopKillingWorkersChan, waitRetChan})
	go killWorkers(pkgToTest, signal, killInterval, stopKillingWorkersChan, nodesToTest)
	<-waitRetChan

	killAll(pkgToTest)

	retChan <- elaborateResults(0, 0, len(nodesToTest), pkgToTest, testTime, testMode)
}

<<<<<<< HEAD
func testDynamic(testMode string, start int, stop int, step int, testTime int, repetitions int, pkgToTest string, signal syscall.Signal) {
	removeAllKeys()
	generateKeys(6666, 6670)
=======
func testDynamic(testMode string, start int, stop int, step int, testTime int, repetitions int, pkgToTest string, resultFile string, signal syscall.Signal) {
>>>>>>> 05922aa2
	for i := start; i <= stop; i += step {
		var gr = results{i, 0.0, 0.0, 0.0, 0.0, 0.0}
		retChan := make(chan results)
		for j := 0; j < repetitions; j++ {
			go testNodesDynamic(testMode, i, testTime, pkgToTest, retChan, signal)
			cr := <-retChan
			gr.actionsSent += cr.actionsSent
			gr.actionsPerSecond += cr.actionsPerSecond
			gr.actionDelay += cr.actionDelay
			gr.droppedActions += cr.droppedActions
			time.Sleep(time.Second * 10)
		}
		gr.actionsSent = gr.actionsSent / float64(repetitions)
		gr.actionsPerSecond = gr.actionsPerSecond / float64(repetitions)
		gr.actionDelay = gr.actionDelay / float64(repetitions)
		gr.droppedActions = gr.droppedActions / float64(repetitions)
		gr.unconnectedNodes = gr.unconnectedNodes / float64(repetitions)
		log.Info(fmt.Sprintf("Mean results for %d nodes and %d repetitions => actions: %.3f, actions per second: %.3f, delay: %.3f, dropped: %.3f, unconnected: %.3f", i, repetitions, gr.actionsSent, gr.actionsPerSecond, gr.actionDelay, gr.droppedActions, gr.unconnectedNodes))

		if resultFile != "" {
			appendResultsToFile("./results/"+resultFile, gr)
		}
	}
}

func handlePrematureTermination(pkgToTest string, termChan chan os.Signal, completeChan chan bool) {
	select {
	case <-termChan:
		killAll(pkgToTest)
		os.Exit(0)
	case <-completeChan:
	}
}

func estimateTimeOfExecution(start int, stop int, step int, testTime int, repetitions int, mode string) float64 {
	var result = 0.0
	for i := start; i <= stop; i += step {
		for j := 0; j < repetitions; j++ {
			if mode == "normal" {
				result += float64(i)
			} else {
				result += 5
			}
			result += float64(testTime)
			result += 10
		}
	}
	result += 5
	return result
}

func testPackage(testMode string, pkgToTest string, start int, stop int, step int, testTime int, repetitions int, resultFile string) {
	if resultFile != "" {
		os.Remove("./results/" + resultFile)
	}

	completeChan := make(chan bool)
	termChan := make(chan os.Signal)
	signal.Notify(termChan, syscall.SIGTERM, syscall.SIGINT)

	go handlePrematureTermination(pkgToTest, termChan, completeChan)

	if testMode == "normal" {
		testNormal(testMode, start, stop, step, testTime, repetitions, pkgToTest, resultFile)
	} else if testMode == "dynamic" {
		testDynamic(testMode, start, stop, step, testTime, repetitions, pkgToTest, resultFile, syscall.SIGTERM)
	} else if testMode == "faulty" {
		testDynamic(testMode, start, stop, step, testTime, repetitions, pkgToTest, resultFile, syscall.SIGKILL)
	}

	completeChan <- true
	time.Sleep(time.Second * 5)
}

func main() {
	log.SetLevel(log.InfoLevel)
	args := os.Args
	if len(args) < 8 {
		log.Fatal("Usage: go_test <dynamic | faulty | normal> <go_skeletons | go_wanderer | both> <repetitions> <test time> <start> <finish> <step> <result_file>")
	}
	var testMode = args[1]
	var pkgToTest = args[2]
	var repetitionsStr = args[3]
	var testTimeStr = args[4]
	var testTime, _ = strconv.Atoi(testTimeStr)
	var repetitions, _ = strconv.Atoi(repetitionsStr)
	var start = -1
	var stop = -1
	var step = -1
	var startStr = args[5]
	var stopStr = args[6]
	var stepStr = args[7]
	start, _ = strconv.Atoi(startStr)
	stop, _ = strconv.Atoi(stopStr)
	step, _ = strconv.Atoi(stepStr)
	var resultFile = ""
	if len(args) > 8 {
		resultFile = args[8]
	}

	var estTimeOfExecution = estimateTimeOfExecution(start, stop, step, testTime, repetitions, testMode)
	if pkgToTest == "both" {
		estTimeOfExecution *= 2
	}
	log.Info(fmt.Sprintf("Est. time to wait: %.2f seconds (~%d minutes)", estTimeOfExecution, int(estTimeOfExecution)/60))

	if pkgToTest == "both" {
		testPackage(testMode, "go_skeletons", start, stop, step, testTime, repetitions, resultFile)
		testPackage(testMode, "go_wanderer", start, stop, step, testTime, repetitions, resultFile)
	} else {
		testPackage(testMode, pkgToTest, start, stop, step, testTime, repetitions, resultFile)
	}
	os.Exit(0)
}<|MERGE_RESOLUTION|>--- conflicted
+++ resolved
@@ -189,16 +189,8 @@
 	var resultDropped = float64(totalDropped) / float64(nOfEntries)
 	var resultActionSent = float64(totalActionSent) / float64(nOfEntries)
 	var actionsPerSecond = totalActionsPerSecond / float64(nOfEntries)
-<<<<<<< HEAD
-	log.Info(fmt.Sprintf("Mean for %d nodes => actions: %.3f, actions per second: %.3f, delay: %.3f, dropped: %.3f", stop, resultActionSent, actionsPerSecond, resultActionDelayMs, resultDropped))
-	if resultDropped > 100 {
-		panic("Something wrong with dropped packets")
-	}
-	return results{stop, resultActionSent, actionsPerSecond, resultActionDelayMs, resultDropped}
-=======
 	log.Info(fmt.Sprintf("Mean for %d nodes => actions: %.3f, actions per second: %.3f, delay: %.3f, dropped: %.3f, unconnected: %.3f", stop, resultActionSent, actionsPerSecond, resultActionDelayMs, resultDropped, unconnectedNodes))
 	return results{stop, resultActionSent, actionsPerSecond, resultActionDelayMs, resultDropped, unconnectedNodes}
->>>>>>> 05922aa2
 }
 
 func waitSomeTime(duration time.Duration, retChans []chan bool) {
@@ -302,13 +294,9 @@
 
 func testNormal(testMode string, start int, stop int, step int, testTime int, repetitions int, pkgToTest string, resultFile string) {
 	for i := start; i <= stop; i += step {
-<<<<<<< HEAD
 		removeAllKeys()
 		generateKeys(6666, 6666+i)
-		var gr = results{i, 0.0, 0.0, 0.0, 0.0}
-=======
 		var gr = results{i, 0.0, 0.0, 0.0, 0.0, 0.0}
->>>>>>> 05922aa2
 		retChan := make(chan results)
 		for j := 0; j < repetitions; j++ {
 			go testNodesNormal(testMode, pkgToTest, i, testTime, retChan)
@@ -386,13 +374,9 @@
 	retChan <- elaborateResults(0, 0, len(nodesToTest), pkgToTest, testTime, testMode)
 }
 
-<<<<<<< HEAD
-func testDynamic(testMode string, start int, stop int, step int, testTime int, repetitions int, pkgToTest string, signal syscall.Signal) {
+func testDynamic(testMode string, start int, stop int, step int, testTime int, repetitions int, pkgToTest string, resultFile string, signal syscall.Signal) {
 	removeAllKeys()
 	generateKeys(6666, 6670)
-=======
-func testDynamic(testMode string, start int, stop int, step int, testTime int, repetitions int, pkgToTest string, resultFile string, signal syscall.Signal) {
->>>>>>> 05922aa2
 	for i := start; i <= stop; i += step {
 		var gr = results{i, 0.0, 0.0, 0.0, 0.0, 0.0}
 		retChan := make(chan results)
