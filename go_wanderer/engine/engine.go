--- conflicted
+++ resolved
@@ -173,15 +173,9 @@
 		// Register new player
 		var newPosition = generateDeterministicPlayerStartingPosition(playerID, state)
 		(*state).Players[playerID] = PlayerState{newPosition, action.Turn}
-<<<<<<< HEAD
-=======
-		if playerID == (*opt).playerID {
-			(*opt).currentTurnChan <- (*state).Players[playerID].LastActionTurn
-		}
 	case DISCONNECT:
 		// Remove player from game
 		delete((*state).Players, playerID)
->>>>>>> 05922aa2
 	}
 	changed := checkIfTurnChanged(opt, state)
 	if changed {
