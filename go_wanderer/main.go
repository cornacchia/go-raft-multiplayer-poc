--- conflicted
+++ resolved
@@ -451,11 +451,8 @@
 	nodeMode := args[2]
 	connectionMode := args[3]
 	port := args[4]
-<<<<<<< HEAD
 
 	nodeKeys, clientKeys, nodePrivateKey, clientPrivateKey := readRSAKeys(port)
-=======
->>>>>>> 2e7d695d
 
 	var logOutputFile *os.File
 
@@ -471,10 +468,7 @@
 	var firstLeader = raft.ServerID("")
 	// Get other servers
 	otherServers := make([]raft.ServerID, 0)
-<<<<<<< HEAD
 	var allServers = []raft.ServerID{serverID}
-=======
->>>>>>> 2e7d695d
 	for i := 5; i < len(args); i++ {
 		otherServers = append(otherServers, raft.ServerID(args[i]))
 		allServers = append(allServers, raft.ServerID(args[i]))
