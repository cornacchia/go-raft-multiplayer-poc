--- conflicted
+++ resolved
@@ -24,7 +24,6 @@
 )
 
 type options struct {
-<<<<<<< HEAD
 	actionChan                 chan engine.GameLog
 	configurationChan          chan bool
 	firstLeader                raft.ServerID
@@ -34,6 +33,7 @@
 	connectedChan              chan bool
 	disconnectedChan           chan bool
 	mode                       string
+	nodeMode                   string
 	requestConnectionChan      chan raft.RequestConnection
 	requestNewServerIDChan     chan bool
 	getNewServerIDChan         chan raft.ServerID
@@ -47,22 +47,6 @@
 	requestAllServersChan      chan bool
 	requestNumberOfServersChan chan bool
 	getNumberOfServersChan     chan int
-=======
-	actionChan             chan engine.GameLog
-	configurationChan      chan bool
-	firstLeader            raft.ServerID
-	connections            *sync.Map
-	otherServers           []raft.ServerID
-	id                     raft.ServerID
-	connectedChan          chan bool
-	disconnectedChan       chan bool
-	mode                   string
-	nodeMode               string
-	requestConnectionChan  chan raft.RequestConnection
-	requestNewServerIDChan chan bool
-	getNewServerIDChan     chan raft.ServerID
-	removedFromGameChan    chan bool
->>>>>>> 2e7d695d
 }
 
 func checkError(err error) {
