package main

import (
	"crypto"
	rng "crypto/rand"
	"crypto/rsa"
	"crypto/x509"
	"encoding/json"
	"encoding/pem"
	"go_raft/raft"
	"go_skeletons/engine"
	"go_skeletons/ui"
	"io/ioutil"
	"math/rand"
	"net/rpc"
	"os"
	"os/signal"
	"strings"
	"sync"
	"syscall"
	"time"

	log "github.com/sirupsen/logrus"
)

type options struct {
	actionChan             chan engine.GameLog
	configurationChan      chan bool
	firstLeader            raft.ServerID
	connections            *sync.Map
	otherServers           []raft.ServerID
	id                     raft.ServerID
	connectedChan          chan bool
	disconnectedChan       chan bool
	mode                   string
	requestConnectionChan  chan raft.RequestConnection
	requestNewServerIDChan chan bool
	getNewServerIDChan     chan raft.ServerID
<<<<<<< HEAD
	clientPrivateKey       *rsa.PrivateKey
=======
	removedFromGameChan    chan bool
>>>>>>> 05922aa2
}

func checkError(err error) {
	if err != nil {
		log.Error("Error: ", err)
	}
}

func getActionArgsSignature(privKey *rsa.PrivateKey, aa *raft.ActionArgs) []byte {
	hashed := raft.GetActionArgsBytes(aa)
	signature, err := rsa.SignPKCS1v15(rng.Reader, privKey, crypto.SHA256, hashed[:])
	checkError(err)

	return signature
}

func getUpdateLeaderSignature(privKey *rsa.PrivateKey, ua *raft.UpdateLeaderArgs) []byte {
	hashed := raft.GetUpdateLeaderArgsBytes(ua)
	signature, err := rsa.SignPKCS1v15(rng.Reader, privKey, crypto.SHA256, hashed[:])
	checkError(err)

	return signature
}

func getNowMs() int64 {
	return time.Now().UnixNano() / int64(time.Millisecond)
}

func addToKnownServers(opt *options, id raft.ServerID) {
	var shouldAdd = true
	for _, val := range (*opt).otherServers {
		if val == id {
			shouldAdd = false
			break
		}
	}
	if shouldAdd {
		(*opt).otherServers = append((*opt).otherServers, id)
	}
}

func connectionPool(opt *options) {
	var currentServer = -1
	for {
		<-(*opt).requestNewServerIDChan
		if len((*opt).otherServers) > 0 {
			currentServer = (currentServer + 1) % len((*opt).otherServers)
			(*opt).getNewServerIDChan <- (*opt).otherServers[currentServer]
		} else {
			(*opt).getNewServerIDChan <- (*opt).id
		}
	}
}

<<<<<<< HEAD
func broadcastUpdateLeaderRPC(opt *options, updateLeaderArgs *raft.UpdateLeaderArgs, changeConnectionChan chan raft.ServerID) {
	(*(*opt).connections).Range(func(id interface{}, connection interface{}) bool {
		if id.(raft.ServerID) == (*opt).id {
			return true
		}

		var raftConn = connection.(raft.RaftConnection)
		var response raft.UpdateLeaderResponse
		actionCall := raftConn.Connection.Go("RaftListener.UpdateLeaderRPC", updateLeaderArgs, &response, nil)
		go func(opt *options, actionCall *rpc.Call, id raft.ServerID) {
			select {
			case <-actionCall.Done:
				if !response.Success && response.LeaderID != "" {
					changeConnectionChan <- response.LeaderID
				}
			case <-time.After(time.Millisecond * 500):
				log.Warning("UpdateLeaderRPC: Did not receive response from: " + string(id))
				(*opt).requestConnectionChan <- raft.RequestConnection{id, [2]bool{false, true}, (*opt).connections}
			}
		}(opt, actionCall, id.(raft.ServerID))

		return true
	})
}

func handleActionResponse(call *rpc.Call, response *raft.ActionResponse, changeConnectionChan chan raft.ServerID, msg engine.GameLog, timestamp int64, currentConnection raft.ServerID, opt *options) {
	var waitTime time.Duration = 5000
	if msg.Action.Action == engine.CONNECT {
		waitTime = 5000
=======
func handleActionResponse(call *rpc.Call, response *raft.ActionResponse, changeConnectionChan chan raft.ServerID, msg engine.GameLog, timestamp int64, currentConnection raft.ServerID, opt *options, actionDoneChannel chan bool) {
	var waitTime time.Duration = 1000
	select {
	case <-call.Done:
		if !(*response).Applied {
			log.Trace("Main - Action not applied ", currentConnection, " - ", (*response))
			if (*response).LeaderID != "" {
				addToKnownServers(opt, (*response).LeaderID)
				changeConnectionChan <- (*response).LeaderID
			} else {
				(*opt).requestConnectionChan <- raft.RequestConnection{currentConnection, (*opt).connections}
				changeConnectionChan <- (*opt).id
			}
			actionDoneChannel <- false
		} else {
			if (*opt).mode == "Test" {
				var now = getNowMs()
				log.Info("Main - Action time: ", (now - timestamp), " - ", msg.ActionId)
			}
			actionDoneChannel <- true
		}

	case <-time.After(time.Millisecond * waitTime):
		if (*opt).mode == "Test" {
			log.Info("Main - Action dropped - ", currentConnection, " - ", msg.ActionId)
		}
		changeConnectionChan <- ""
>>>>>>> 05922aa2
	}
}

func handleConfigurationResponse(call *rpc.Call, response *raft.AddRemoveServerResponse, changeConnectionChan chan raft.ServerID, msg bool, currentConnection raft.ServerID, opt *options) {
	var waitTime time.Duration = 5000
	if call == nil {
		time.Sleep(time.Millisecond * 300)
		(*opt).configurationChan <- msg
		return
	}
	select {
	case <-call.Done:
		if !(*response).Success {
			log.Trace("Main - Connection not applied ", currentConnection, " - ", (*response))
			if (*response).LeaderID != "" {
				addToKnownServers(opt, (*response).LeaderID)
				changeConnectionChan <- (*response).LeaderID
			} else {
				(*opt).requestConnectionChan <- raft.RequestConnection{currentConnection, (*opt).connections}
				changeConnectionChan <- (*opt).id
			}
			time.Sleep(time.Millisecond * 300)
			// Send again
			(*opt).configurationChan <- msg
		} else {
			if msg {
				(*opt).connectedChan <- true
			} else {
				(*opt).disconnectedChan <- true
			}
		}
	case <-time.After(time.Millisecond * waitTime):
		if (*opt).mode == "Test" {
			log.Info("Main - Connection dropped - ", currentConnection)
		}
<<<<<<< HEAD
		var updateLeaderArgs = raft.UpdateLeaderArgs{string(msg.Id), raft.ServerID(currentConnection), []byte{}}
		updateLeaderArgs.Signature = getUpdateLeaderSignature((*opt).clientPrivateKey, &updateLeaderArgs)
		broadcastUpdateLeaderRPC(opt, &updateLeaderArgs, changeConnectionChan)
		// changeConnectionChan <- ""
		(*opt).actionChan <- msg
=======
		changeConnectionChan <- ""
		(*opt).configurationChan <- msg
>>>>>>> 05922aa2
	}
}

func manageActions(opt *options) {
	currentConnection := (*opt).firstLeader
	changeConnectionChan := make(chan raft.ServerID)
	var actions []engine.GameLog
	var clearToSend = true
	actionDoneChannel := make(chan bool)
	for {
		select {
		case msg := <-(*opt).actionChan:
<<<<<<< HEAD
			var timestamp = getNowMs()
			var actionResponse raft.ActionResponse
			var jsonAction, _ = json.Marshal(msg.Action)
			var actionArgs = raft.ActionArgs{string(msg.Id), msg.ActionId, msg.Type, jsonAction, []byte{}}
			actionArgs.Signature = getActionArgsSignature((*opt).clientPrivateKey, &actionArgs)
=======
			if len(actions) < 256 {
				actions = append(actions, msg)
			} else {
				log.Debug("Too many actions, drop one")
			}
		case msg := <-(*opt).configurationChan:
			var configurationResponse raft.AddRemoveServerResponse
			var configurationArgs = raft.AddRemoveServerArgs{(*opt).id, msg}
>>>>>>> 05922aa2
			var conn, found = (*(*opt).connections).Load(currentConnection)
			if !found {
				(*opt).requestConnectionChan <- raft.RequestConnection{currentConnection, (*opt).connections}
				go handleConfigurationResponse(nil, nil, changeConnectionChan, msg, currentConnection, opt)
				(*opt).requestNewServerIDChan <- true
				currentConnection = <-(*opt).getNewServerIDChan
			} else {
				log.Info("Main - Send connection request to ", currentConnection)
				var raftConn = conn.(raft.RaftConnection)
				actionCall := raftConn.Connection.Go("RaftListener.AddRemoveServerRPC", &configurationArgs, &configurationResponse, nil)
				go handleConfigurationResponse(actionCall, &configurationResponse, changeConnectionChan, msg, currentConnection, opt)
			}
		case newServerID := <-changeConnectionChan:
			if newServerID == "" {
				(*opt).requestNewServerIDChan <- true
				currentConnection = <-(*opt).getNewServerIDChan
			} else {
				currentConnection = newServerID
			}

			var _, found = (*(*opt).connections).Load(currentConnection)
			if !found {
				(*opt).requestConnectionChan <- raft.RequestConnection{currentConnection, (*opt).connections}
			}
		case done := <-actionDoneChannel:
			clearToSend = true
			if done && len(actions) > 0 {
				if actions[0].Action.Action == engine.DISCONNECT {
					(*opt).removedFromGameChan <- true
				}
				copy(actions, actions[1:])
				actions = actions[:len(actions)-1]
			}
		case <-time.After(time.Millisecond * 20):
			if clearToSend && len(actions) > 0 {
				clearToSend = false
				var msg = actions[0]
				var timestamp = getNowMs()
				var actionResponse raft.ActionResponse
				var jsonAction, _ = json.Marshal(msg.Action)
				var actionArgs = raft.ActionArgs{string(msg.Id), msg.ActionId, msg.Type, jsonAction}
				var conn, found = (*(*opt).connections).Load(currentConnection)
				if !found {
					(*opt).requestConnectionChan <- raft.RequestConnection{currentConnection, (*opt).connections}
					(*opt).requestNewServerIDChan <- true
					currentConnection = <-(*opt).getNewServerIDChan
				} else {
					var raftConn = conn.(raft.RaftConnection)
					actionCall := raftConn.Connection.Go("RaftListener.ActionRPC", &actionArgs, &actionResponse, nil)
					go handleActionResponse(actionCall, &actionResponse, changeConnectionChan, msg, timestamp, currentConnection, opt, actionDoneChannel)
				}
			}
		}
	}
}

func handlePrematureTermination(termChan chan os.Signal, connectedChan chan bool) {
	select {
	case <-termChan:
		log.Info("Main - Shutting down before full connection...")
		os.Exit(0)
	case <-connectedChan:
	}
}

func readRSAPublicKey(fileName string) *rsa.PublicKey {
	fileBytes, err := ioutil.ReadFile(fileName)
	checkError(err)
	block, _ := pem.Decode(fileBytes)
	key, err := x509.ParsePKIXPublicKey(block.Bytes)
	checkError(err)
	return key.(*rsa.PublicKey)
}

func readRSAPrivateKey(fileName string) *rsa.PrivateKey {
	fileBytes, err := ioutil.ReadFile(fileName)
	checkError(err)
	block, _ := pem.Decode(fileBytes)
	key, err := x509.ParsePKCS1PrivateKey(block.Bytes)
	checkError(err)
	return key
}

// Each BFT Raft node needs: public keys for all servers, public keys for all clients, own private keys
func readRSAKeys(id string) (map[raft.ServerID]*rsa.PublicKey, map[string]*rsa.PublicKey, *rsa.PrivateKey, *rsa.PrivateKey) {
	nodeKeys := make(map[raft.ServerID]*rsa.PublicKey)
	clientKeys := make(map[string]*rsa.PublicKey)
	var privateNodeKey = readRSAPrivateKey("../keys/nodes/key_" + id + ".pem")
	var privateClientKey = readRSAPrivateKey("../keys/clients/key_" + id + ".pem")

	nodeFiles, err := ioutil.ReadDir("../keys/nodes")
	checkError(err)
	for _, f := range nodeFiles {
		if strings.Contains(f.Name(), "public") {
			var nodeID = raft.ServerID(strings.Split(strings.Split(f.Name(), ".")[0], "_")[2])
			nodeKeys[nodeID] = readRSAPublicKey("../keys/nodes/" + f.Name())
		}
	}

	clientFiles, err := ioutil.ReadDir("../keys/clients")
	checkError(err)
	for _, f := range clientFiles {
		if strings.Contains(f.Name(), "public") {
			var clientID = strings.Split(strings.Split(f.Name(), ".")[0], "_")[2]
			clientKeys[clientID] = readRSAPublicKey("../keys/clients/" + f.Name())
		}
	}

	return nodeKeys, clientKeys, privateNodeKey, privateClientKey
}

func main() {
	// Seed random number generator
	rand.Seed(time.Now().UnixNano())

	log.SetLevel(log.InfoLevel)
	customFormatter := new(log.TextFormatter)
	customFormatter.TimestampFormat = "2006-01-02 15:04:05.000000"
	log.SetFormatter(customFormatter)

	termChan := make(chan os.Signal)
	signal.Notify(termChan, syscall.SIGTERM, syscall.SIGINT)
	connectedChan := make(chan bool)
	// Command line arguments
	args := os.Args
	if len(args) < 4 {
		log.Fatal("Usage: go_skeletons <Game|Test> <Client|Node|Bot> <Port> ...<other raft ports>")
	}

	mode := args[1]
	nodeMode := args[2]
	port := args[3]

	nodeKeys, clientKeys, nodePrivateKey, clientPrivateKey := readRSAKeys(port)

	var logOutputFile *os.File

	if mode == "Test" {
		logOutputFile, _ = os.OpenFile("/tmp/go_raft_log_"+port, os.O_APPEND|os.O_CREATE|os.O_WRONLY, 0644)

		log.SetOutput(logOutputFile)
	}
	go handlePrematureTermination(termChan, connectedChan)

	var playerID = engine.PlayerID(port)
	var serverID = raft.ServerID(port)
	var firstLeader = raft.ServerID("")
	// Get other servers
	otherServers := make([]raft.ServerID, 0)
	for i := 4; i < len(args); i++ {
		otherServers = append(otherServers, raft.ServerID(args[i]))
	}

	if len(otherServers) > 0 {
		firstLeader = otherServers[0]
	} else {
		firstLeader = serverID
	}

	// Client nodeMode: UI + Engine + Raft node
	var mainConnectedChan = make(chan bool)
	var mainDisconnectedChan = make(chan bool)
	var nodeConnectedChan = make(chan bool)
	var uiActionChan = make(chan engine.GameLog)
	var uiConfChan = make(chan bool)
	var stateReqChan chan bool
	var stateChan chan engine.GameState
	var actionChan chan raft.GameLog
	var snapshotRequestChan = make(chan bool)
	var snapshotResponseChan = make(chan []byte)
	var snapshotInstallChan = make(chan []byte)
	var requestConnectionChan = make(chan raft.RequestConnection)
	var requestNewServerIDChan = make(chan bool)
	var getNewServerIDChan = make(chan raft.ServerID)
	var removedFromGameChan = make(chan bool)
	stateReqChan, stateChan, actionChan = engine.Start(playerID, snapshotRequestChan, snapshotResponseChan, snapshotInstallChan)

<<<<<<< HEAD
	var _ = raft.Start(nodeMode, port, otherServers, actionChan, nodeConnectedChan, snapshotRequestChan, snapshotResponseChan, snapshotInstallChan, nodeKeys, clientKeys, nodePrivateKey)
	var nodeConnections, _ = raft.ConnectToRaftServers(nil, raft.ServerID(port), otherServers)
=======
	var _ = raft.Start(nodeMode, port, otherServers, actionChan, nodeConnectedChan, snapshotRequestChan, snapshotResponseChan, snapshotInstallChan)
	var nodeConnections = raft.ConnectToRaftServers(nil, raft.ServerID(port), otherServers)
>>>>>>> 05922aa2

	var opt = options{
		uiActionChan,
		uiConfChan,
		firstLeader,
		nodeConnections,
		otherServers,
		serverID,
		mainConnectedChan,
		mainDisconnectedChan,
		mode,
		requestConnectionChan,
		requestNewServerIDChan,
		getNewServerIDChan,
<<<<<<< HEAD
		clientPrivateKey}
=======
		removedFromGameChan}
>>>>>>> 05922aa2
	go connectionPool(&opt)
	go raft.ConnectionManager(nil, requestConnectionChan)
	go manageActions(&opt)

	if len(otherServers) > 0 {
		uiConfChan <- true
		// Wait for the node to be fully connected
		<-mainConnectedChan
		// Notify the raft node
		nodeConnectedChan <- true
	}

	if nodeMode == "Client" {
		ui.Start(playerID, stateReqChan, stateChan, uiActionChan, false)
	} else if nodeMode == "Bot" {
		ui.Start(playerID, stateReqChan, stateChan, uiActionChan, true)
	}

	connectedChan <- true
	<-termChan
	log.Info("Main - Shutting down")
	uiActionChan <- engine.GameLog{playerID, ui.GetActionID(), "Disconnect", engine.ActionImpl{engine.DISCONNECT}}
	<-removedFromGameChan
	uiConfChan <- false
	select {
	case <-mainDisconnectedChan:
		log.Info("Main - Shutdown complete (clean)")
	case <-time.After(time.Millisecond * 5000):
		log.Info("Main - Shutdown complete (timeout)")
	}
}<|MERGE_RESOLUTION|>--- conflicted
+++ resolved
@@ -36,11 +36,8 @@
 	requestConnectionChan  chan raft.RequestConnection
 	requestNewServerIDChan chan bool
 	getNewServerIDChan     chan raft.ServerID
-<<<<<<< HEAD
 	clientPrivateKey       *rsa.PrivateKey
-=======
 	removedFromGameChan    chan bool
->>>>>>> 05922aa2
 }
 
 func checkError(err error) {
@@ -95,7 +92,6 @@
 	}
 }
 
-<<<<<<< HEAD
 func broadcastUpdateLeaderRPC(opt *options, updateLeaderArgs *raft.UpdateLeaderArgs, changeConnectionChan chan raft.ServerID) {
 	(*(*opt).connections).Range(func(id interface{}, connection interface{}) bool {
 		if id.(raft.ServerID) == (*opt).id {
@@ -113,7 +109,7 @@
 				}
 			case <-time.After(time.Millisecond * 500):
 				log.Warning("UpdateLeaderRPC: Did not receive response from: " + string(id))
-				(*opt).requestConnectionChan <- raft.RequestConnection{id, [2]bool{false, true}, (*opt).connections}
+				(*opt).requestConnectionChan <- raft.RequestConnection{id, (*opt).connections}
 			}
 		}(opt, actionCall, id.(raft.ServerID))
 
@@ -121,11 +117,6 @@
 	})
 }
 
-func handleActionResponse(call *rpc.Call, response *raft.ActionResponse, changeConnectionChan chan raft.ServerID, msg engine.GameLog, timestamp int64, currentConnection raft.ServerID, opt *options) {
-	var waitTime time.Duration = 5000
-	if msg.Action.Action == engine.CONNECT {
-		waitTime = 5000
-=======
 func handleActionResponse(call *rpc.Call, response *raft.ActionResponse, changeConnectionChan chan raft.ServerID, msg engine.GameLog, timestamp int64, currentConnection raft.ServerID, opt *options, actionDoneChannel chan bool) {
 	var waitTime time.Duration = 1000
 	select {
@@ -152,8 +143,10 @@
 		if (*opt).mode == "Test" {
 			log.Info("Main - Action dropped - ", currentConnection, " - ", msg.ActionId)
 		}
-		changeConnectionChan <- ""
->>>>>>> 05922aa2
+		// changeConnectionChan <- ""
+		var updateLeaderArgs = raft.UpdateLeaderArgs{string(msg.Id), raft.ServerID(currentConnection), []byte{}}
+		updateLeaderArgs.Signature = getUpdateLeaderSignature((*opt).clientPrivateKey, &updateLeaderArgs)
+		broadcastUpdateLeaderRPC(opt, &updateLeaderArgs, changeConnectionChan)
 	}
 }
 
@@ -189,16 +182,8 @@
 		if (*opt).mode == "Test" {
 			log.Info("Main - Connection dropped - ", currentConnection)
 		}
-<<<<<<< HEAD
-		var updateLeaderArgs = raft.UpdateLeaderArgs{string(msg.Id), raft.ServerID(currentConnection), []byte{}}
-		updateLeaderArgs.Signature = getUpdateLeaderSignature((*opt).clientPrivateKey, &updateLeaderArgs)
-		broadcastUpdateLeaderRPC(opt, &updateLeaderArgs, changeConnectionChan)
-		// changeConnectionChan <- ""
-		(*opt).actionChan <- msg
-=======
 		changeConnectionChan <- ""
 		(*opt).configurationChan <- msg
->>>>>>> 05922aa2
 	}
 }
 
@@ -211,13 +196,6 @@
 	for {
 		select {
 		case msg := <-(*opt).actionChan:
-<<<<<<< HEAD
-			var timestamp = getNowMs()
-			var actionResponse raft.ActionResponse
-			var jsonAction, _ = json.Marshal(msg.Action)
-			var actionArgs = raft.ActionArgs{string(msg.Id), msg.ActionId, msg.Type, jsonAction, []byte{}}
-			actionArgs.Signature = getActionArgsSignature((*opt).clientPrivateKey, &actionArgs)
-=======
 			if len(actions) < 256 {
 				actions = append(actions, msg)
 			} else {
@@ -226,7 +204,6 @@
 		case msg := <-(*opt).configurationChan:
 			var configurationResponse raft.AddRemoveServerResponse
 			var configurationArgs = raft.AddRemoveServerArgs{(*opt).id, msg}
->>>>>>> 05922aa2
 			var conn, found = (*(*opt).connections).Load(currentConnection)
 			if !found {
 				(*opt).requestConnectionChan <- raft.RequestConnection{currentConnection, (*opt).connections}
@@ -267,7 +244,8 @@
 				var timestamp = getNowMs()
 				var actionResponse raft.ActionResponse
 				var jsonAction, _ = json.Marshal(msg.Action)
-				var actionArgs = raft.ActionArgs{string(msg.Id), msg.ActionId, msg.Type, jsonAction}
+				var actionArgs = raft.ActionArgs{string(msg.Id), msg.ActionId, msg.Type, jsonAction, []byte{}}
+				actionArgs.Signature = getActionArgsSignature((*opt).clientPrivateKey, &actionArgs)
 				var conn, found = (*(*opt).connections).Load(currentConnection)
 				if !found {
 					(*opt).requestConnectionChan <- raft.RequestConnection{currentConnection, (*opt).connections}
@@ -404,13 +382,8 @@
 	var removedFromGameChan = make(chan bool)
 	stateReqChan, stateChan, actionChan = engine.Start(playerID, snapshotRequestChan, snapshotResponseChan, snapshotInstallChan)
 
-<<<<<<< HEAD
 	var _ = raft.Start(nodeMode, port, otherServers, actionChan, nodeConnectedChan, snapshotRequestChan, snapshotResponseChan, snapshotInstallChan, nodeKeys, clientKeys, nodePrivateKey)
-	var nodeConnections, _ = raft.ConnectToRaftServers(nil, raft.ServerID(port), otherServers)
-=======
-	var _ = raft.Start(nodeMode, port, otherServers, actionChan, nodeConnectedChan, snapshotRequestChan, snapshotResponseChan, snapshotInstallChan)
 	var nodeConnections = raft.ConnectToRaftServers(nil, raft.ServerID(port), otherServers)
->>>>>>> 05922aa2
 
 	var opt = options{
 		uiActionChan,
@@ -425,11 +398,8 @@
 		requestConnectionChan,
 		requestNewServerIDChan,
 		getNewServerIDChan,
-<<<<<<< HEAD
-		clientPrivateKey}
-=======
+		clientPrivateKey,
 		removedFromGameChan}
->>>>>>> 05922aa2
 	go connectionPool(&opt)
 	go raft.ConnectionManager(nil, requestConnectionChan)
 	go manageActions(&opt)
