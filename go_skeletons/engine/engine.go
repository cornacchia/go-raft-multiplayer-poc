package engine

import (
	"encoding/json"
	"fmt"
	"go_raft/raft"
	"math"
	"strconv"
)

const (
	UP         int = 0
	RIGHT      int = 1
	DOWN       int = 2
	LEFT       int = 3
	REGISTER   int = 5
	CONNECT    int = 6
	DISCONNECT int = 7
	NOOP       int = 8
)

type engineOptions struct {
	playerID             PlayerID
	stateChan            chan []byte
	actionChan           chan raft.GameLog
	snapshotRequestChan  chan bool
	snapshotResponseChan chan []byte
	installSnapshotChan  chan []byte
}

type PlayerID string

type Position struct {
	// Horizontal position on map
	X float64
	// Vertical position on map
	Y float64
	// Angle of view
	A float64
}

type PlayerState struct {
	Spr int      `json:"spr"`
	Pos Position `json:"pos"`
}

type Player interface {
	GetPosition() Position
}

type GameState struct {
	Players map[PlayerID]PlayerState `json:"players"`
}

type ActionImpl struct {
	Action int `json:"act"`
}

type GameLog struct {
	Id       PlayerID
	ActionId int64
	Type     string
	Action   ActionImpl
}

var GameMap = [16]string{
	"################",
	"#..............#",
	"#.....#........#",
	"#.....#........#",
	"#.....#........#",
	"#######........#",
	"#..............#",
	"#..............#",
	"#......#########",
	"#......#.......#",
	"#......#.......#",
	"#......#.......#",
	"#..............#",
	"#..............#",
	"#..............#",
	"################"}

const playerSpeed = 10
const playerAngularSpeed = 5

func (playerState *PlayerState) GetPosition() Position {
	return playerState.Pos
}

func (playerState *PlayerState) GetSprite() int {
	return playerState.Spr
}

func checkHitWall(x float64, y float64) bool {
	return GameMap[int(x)][int(y)] == '#'
}

func generateDeterministicPlayerStartingPosition(playerID PlayerID) Position {
	var idPos, _ = strconv.Atoi(fmt.Sprint(playerID))
	var mapHeight = len(GameMap)
	var mapWidth = len(GameMap[0])
	var nOfCells = mapHeight * mapWidth
	if idPos < nOfCells {
		idPos += nOfCells
	}
	var found = false
	var position = Position{0, 0, 0}
	for !found {
		idPos = idPos % nOfCells
		position.X = float64(idPos / mapWidth)
		position.Y = float64(idPos % mapWidth)
		if checkHitWall(position.X, position.Y) {
			idPos++
		} else {
			found = true
		}
	}
	return position
}

func getDeterministicPlayerSprite(playerID PlayerID) int {
	var idint, _ = strconv.Atoi(fmt.Sprint(playerID))
	return idint % 6
}

func applyAction(state *GameState, playerID PlayerID, action ActionImpl, stateChan chan []byte) {
	var delta = 0.01
	playerData := (*state).Players[playerID]
	var position = playerData.Pos
	switch action.Action {
	case UP:
		// Move FORWARD
		newX := position.X + (math.Sin(position.A) * playerSpeed * delta)
		newY := position.Y + (math.Cos(position.A) * playerSpeed * delta)
		hitWall := checkHitWall(newX, newY)
		if !hitWall {
			position.X = newX
			position.Y = newY
		}
		(*state).Players[playerID] = PlayerState{(*state).Players[playerID].Spr, position}
	case DOWN:
		// Move BACKWARD
		newX := position.X - (math.Sin(position.A) * playerSpeed * delta)
		newY := position.Y - (math.Cos(position.A) * playerSpeed * delta)
		hitWall := checkHitWall(newX, newY)
		if !hitWall {
			position.X = newX
			position.Y = newY
		}
		(*state).Players[playerID] = PlayerState{(*state).Players[playerID].Spr, position}
	case RIGHT:
		// Rotate RIGHT
		newA := position.A + (playerAngularSpeed * delta)
		position.A = newA
		(*state).Players[playerID] = PlayerState{(*state).Players[playerID].Spr, position}
	case LEFT:
		// Rotate LEFT
		newA := position.A - (playerAngularSpeed * delta)
		position.A = newA
		(*state).Players[playerID] = PlayerState{(*state).Players[playerID].Spr, position}
	case REGISTER:
		// Register new player
		var newPosition = generateDeterministicPlayerStartingPosition(playerID)
		(*state).Players[playerID] = PlayerState{getDeterministicPlayerSprite(playerID), newPosition}
	case DISCONNECT:
		// Remove player from game
		delete((*state).Players, playerID)
	}
<<<<<<< HEAD
	jsonState, _ := json.Marshal(*state)
	stateChan <- jsonState
=======
>>>>>>> 05922aa2
}

func run(opt *engineOptions) {
	var gameState = GameState{make(map[PlayerID]PlayerState)}
	for {
		select {
		case <-(*opt).snapshotRequestChan:
			jsonGameState, _ := json.Marshal(gameState)
			(*opt).snapshotResponseChan <- jsonGameState
		case newJsonState := <-(*opt).installSnapshotChan:
			json.Unmarshal(newJsonState, &gameState)
		case newAction := <-(*opt).actionChan:
			var playerID = PlayerID(newAction.Id)
			var action ActionImpl
			json.Unmarshal(newAction.Action, &action)
			applyAction(&gameState, playerID, action, (*opt).stateChan)
		}
	}
}

func Start(playerID PlayerID, snapshotRequestChan chan bool, snapshotResponseChan chan []byte, installSnapshotChan chan []byte) (chan []byte, chan raft.GameLog) {
	var stateChan = make(chan []byte)
	var actionChan = make(chan raft.GameLog)

	var options = engineOptions{
		playerID,
		stateChan,
		actionChan,
		snapshotRequestChan,
		snapshotResponseChan,
		installSnapshotChan}
	go run(&options)
	return stateChan, actionChan
}<|MERGE_RESOLUTION|>--- conflicted
+++ resolved
@@ -167,11 +167,8 @@
 		// Remove player from game
 		delete((*state).Players, playerID)
 	}
-<<<<<<< HEAD
 	jsonState, _ := json.Marshal(*state)
 	stateChan <- jsonState
-=======
->>>>>>> 05922aa2
 }
 
 func run(opt *engineOptions) {
