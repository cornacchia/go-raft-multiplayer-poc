package engine

import (
	"encoding/json"
	"fmt"
	"go_raft/raft"
	"math"
	"strconv"
)

const (
	UP         int = 0
	RIGHT      int = 1
	DOWN       int = 2
	LEFT       int = 3
	REGISTER   int = 5
	CONNECT    int = 6
	DISCONNECT int = 7
	NOOP       int = 8
)

type engineOptions struct {
	playerID             PlayerID
	stateChan            chan []byte
	actionChan           chan raft.GameLog
	snapshotRequestChan  chan bool
	snapshotResponseChan chan []byte
	installSnapshotChan  chan []byte
}

type PlayerID string

type Position struct {
	// Horizontal position on map
	X float64
	// Vertical position on map
	Y float64
	// Angle of view
	A float64
}

type PlayerState struct {
	Spr int      `json:"spr"`
	Pos Position `json:"pos"`
}

type Player interface {
	GetPosition() Position
}

type GameState struct {
	Players map[PlayerID]PlayerState `json:"players"`
}

type ActionImpl struct {
	Action int `json:"act"`
}

type GameLog struct {
	Id       PlayerID
	ActionId int64
	Type     string
	Action   ActionImpl
}

var GameMap = [16]string{
	"################",
	"#..............#",
	"#.....#........#",
	"#.....#........#",
	"#.....#........#",
	"#######........#",
	"#..............#",
	"#..............#",
	"#......#########",
	"#......#.......#",
	"#......#.......#",
	"#......#.......#",
	"#..............#",
	"#..............#",
	"#..............#",
	"################"}

const playerSpeed = 10
const playerAngularSpeed = 5

func (playerState *PlayerState) GetPosition() Position {
	return playerState.Pos
}

func (playerState *PlayerState) GetSprite() int {
	return playerState.Spr
}

func checkHitWall(x float64, y float64) bool {
	return GameMap[int(x)][int(y)] == '#'
}

func generateDeterministicPlayerStartingPosition(playerID PlayerID) Position {
	var idPos, _ = strconv.Atoi(fmt.Sprint(playerID))
	var mapHeight = len(GameMap)
	var mapWidth = len(GameMap[0])
	var nOfCells = mapHeight * mapWidth
	if idPos < nOfCells {
		idPos += nOfCells
	}
	var found = false
	var position = Position{0, 0, 0}
	for !found {
		idPos = idPos % nOfCells
		position.X = float64(idPos / mapWidth)
		position.Y = float64(idPos % mapWidth)
		if checkHitWall(position.X, position.Y) {
			idPos++
		} else {
			found = true
		}
	}
	return position
}

<<<<<<< HEAD
func applyAction(state *GameState, playerID PlayerID, action ActionImpl, stateChan chan []byte) {
=======
func getDeterministicPlayerSprite(playerID PlayerID) int {
	var idint, _ = strconv.Atoi(fmt.Sprint(playerID))
	return idint % 6
}

func applyAction(state *GameState, playerID PlayerID, action ActionImpl) {
>>>>>>> 57ec4a98
	var delta = 0.01
	playerData := (*state).Players[playerID]
	var position = playerData.Pos
	switch action.Action {
	case UP:
		// Move FORWARD
		newX := position.X + (math.Sin(position.A) * playerSpeed * delta)
		newY := position.Y + (math.Cos(position.A) * playerSpeed * delta)
		hitWall := checkHitWall(newX, newY)
		if !hitWall {
			position.X = newX
			position.Y = newY
		}
		(*state).Players[playerID] = PlayerState{(*state).Players[playerID].Spr, position}
	case DOWN:
		// Move BACKWARD
		newX := position.X - (math.Sin(position.A) * playerSpeed * delta)
		newY := position.Y - (math.Cos(position.A) * playerSpeed * delta)
		hitWall := checkHitWall(newX, newY)
		if !hitWall {
			position.X = newX
			position.Y = newY
		}
		(*state).Players[playerID] = PlayerState{(*state).Players[playerID].Spr, position}
	case RIGHT:
		// Rotate RIGHT
		newA := position.A + (playerAngularSpeed * delta)
		position.A = newA
		(*state).Players[playerID] = PlayerState{(*state).Players[playerID].Spr, position}
	case LEFT:
		// Rotate LEFT
		newA := position.A - (playerAngularSpeed * delta)
		position.A = newA
		(*state).Players[playerID] = PlayerState{(*state).Players[playerID].Spr, position}
	case REGISTER:
		// Register new player
		var newPosition = generateDeterministicPlayerStartingPosition(playerID)
		(*state).Players[playerID] = PlayerState{getDeterministicPlayerSprite(playerID), newPosition}
	}
	jsonState, _ := json.Marshal(*state)
	stateChan <- jsonState
}

func run(opt *engineOptions) {
	var gameState = GameState{make(map[PlayerID]PlayerState)}
	for {
		select {
		case <-(*opt).snapshotRequestChan:
			jsonGameState, _ := json.Marshal(gameState)
			(*opt).snapshotResponseChan <- jsonGameState
		case newJsonState := <-(*opt).installSnapshotChan:
			json.Unmarshal(newJsonState, &gameState)
		case newAction := <-(*opt).actionChan:
			var playerID = PlayerID(newAction.Id)
			var action ActionImpl
			json.Unmarshal(newAction.Action, &action)
			applyAction(&gameState, playerID, action, (*opt).stateChan)
		}
	}
}

func Start(playerID PlayerID, snapshotRequestChan chan bool, snapshotResponseChan chan []byte, installSnapshotChan chan []byte) (chan []byte, chan raft.GameLog) {
	var stateChan = make(chan []byte)
	var actionChan = make(chan raft.GameLog)

	var options = engineOptions{
		playerID,
		stateChan,
		actionChan,
		snapshotRequestChan,
		snapshotResponseChan,
		installSnapshotChan}
	go run(&options)
	return stateChan, actionChan
}<|MERGE_RESOLUTION|>--- conflicted
+++ resolved
@@ -119,16 +119,12 @@
 	return position
 }
 
-<<<<<<< HEAD
-func applyAction(state *GameState, playerID PlayerID, action ActionImpl, stateChan chan []byte) {
-=======
 func getDeterministicPlayerSprite(playerID PlayerID) int {
 	var idint, _ = strconv.Atoi(fmt.Sprint(playerID))
 	return idint % 6
 }
 
-func applyAction(state *GameState, playerID PlayerID, action ActionImpl) {
->>>>>>> 57ec4a98
+func applyAction(state *GameState, playerID PlayerID, action ActionImpl, stateChan chan []byte) {
 	var delta = 0.01
 	playerData := (*state).Players[playerID]
 	var position = playerData.Pos
